--- conflicted
+++ resolved
@@ -421,19 +421,12 @@
 	    return -1;
     }
 
-<<<<<<< HEAD
-    c->external.b = b;
-    //c->decode = cram_external_decode_block2;
-    //return c->decode(slice, c, in, out_, out_size);
-    return cram_external_decode_block2(slice, c, in, out_, out_size);
-=======
     cp = cram_extract_block(b, *out_size);
     if (!cp)
 	return -1;
 
     BLOCK_APPEND(out, cp, *out_size);
     return 0;
->>>>>>> 72486cd9
 }
 
 void cram_external_decode_free(cram_codec *c) {
@@ -1983,16 +1976,6 @@
     if (b->idx >= b->uncomp_size)
 	return -1;
 
-<<<<<<< HEAD
-    c->byte_array_stop.b = b;
-
-    //c->decode = cram_byte_array_stop_decode_char2;
-    //return c->decode(slice, c, in, out, out_size);
-    return cram_byte_array_stop_decode_char2(slice, c, in, out, out_size);
-=======
-    if (b->idx >= b->uncomp_size)
-	return -1;
-
     cp = (char *)b->data + b->idx;
     while ((ch = *cp) != (char)c->byte_array_stop.stop) {
 	if (cp - (char *)b->data >= b->uncomp_size)
@@ -2005,7 +1988,6 @@
     b->idx = cp - (char *)b->data + 1;
 
     return 0;
->>>>>>> 72486cd9
 }
 
 int cram_byte_array_stop_decode_block(cram_slice *slice, cram_codec *c,
