/*
 * Copyright (c) 2013 Genome Research Ltd.
 * Author(s): James Bonfield
 * 
 * Redistribution and use in source and binary forms, with or without 
 * modification, are permitted provided that the following conditions are met:
 * 
 *    1. Redistributions of source code must retain the above copyright notice,
 *       this list of conditions and the following disclaimer.
 * 
 *    2. Redistributions in binary form must reproduce the above
 *       copyright notice, this list of conditions and the following
 *       disclaimer in the documentation and/or other materials provided
 *       with the distribution.
 * 
 *    3. Neither the names Genome Research Ltd and Wellcome Trust Sanger
 *    Institute nor the names of its contributors may be used to endorse
 *    or promote products derived from this software without specific
 *    prior written permission.
 * 
 * THIS SOFTWARE IS PROVIDED BY GENOME RESEARCH LTD AND CONTRIBUTORS "AS
 * IS" AND ANY EXPRESS OR IMPLIED WARRANTIES, INCLUDING, BUT NOT LIMITED
 * TO, THE IMPLIED WARRANTIES OF MERCHANTABILITY AND FITNESS FOR A
 * PARTICULAR PURPOSE ARE DISCLAIMED. IN NO EVENT SHALL GENOME RESEARCH
 * LTD OR CONTRIBUTORS BE LIABLE FOR ANY DIRECT, INDIRECT, INCIDENTAL,
 * SPECIAL, EXEMPLARY, OR CONSEQUENTIAL DAMAGES (INCLUDING, BUT NOT
 * LIMITED TO, PROCUREMENT OF SUBSTITUTE GOODS OR SERVICES; LOSS OF USE,
 * DATA, OR PROFITS; OR BUSINESS INTERRUPTION) HOWEVER CAUSED AND ON ANY
 * THEORY OF LIABILITY, WHETHER IN CONTRACT, STRICT LIABILITY, OR TORT
 * (INCLUDING NEGLIGENCE OR OTHERWISE) ARISING IN ANY WAY OUT OF THE USE
 * OF THIS SOFTWARE, EVEN IF ADVISED OF THE POSSIBILITY OF SUCH DAMAGE.
 */

/*
 * Author: James Bonfield, Wellcome Trust Sanger Institute. 2013
 *
 * CRAM I/O primitives.
 *
 * - ITF8 encoding and decoding.
 * - Block based I/O
 * - Zlib inflating and deflating (memory)
 * - CRAM basic data structure reading and writing
 * - File opening / closing
 * - Reference sequence handling
 */

/*
 * TODO: BLOCK_GROW, BLOCK_RESIZE, BLOCK_APPEND and itf8_put_blk all need
 * a way to return errors for when malloc fails.
 */

#ifdef HAVE_CONFIG_H
#include "io_lib_config.h"
#endif

#include <stdio.h>
#include <errno.h>
#include <assert.h>
#include <stdlib.h>
#include <string.h>
#include <zlib.h>
#ifdef HAVE_LIBBZ2
#include <bzlib.h>
#endif
#ifdef HAVE_LIBLZMA
#include <lzma.h>
#endif
#include <sys/types.h>
#include <sys/stat.h>
#include <math.h>
#include <ctype.h>

#ifdef _MSC_VER
#include <direct.h>
#include <io.h>

#define chmod _chmod
#define getcwd _getcwd

//_mkdir does not take a mode argument on windows
//but all calls below are followed up by calls to chmod
//so this should not matter.
#define mkdir(path,mode) _mkdir(path)
#endif

#include "io_lib/cram.h"
#include "io_lib/os.h"
#include "io_lib/md5.h"
#include "io_lib/crc32.h"
#include "io_lib/open_trace_file.h"
#include "io_lib/rANS_static.h"

#if defined(HAVE_STDIO_EXT_H)
#include <stdio_ext.h>
#endif

//#define REF_DEBUG

#ifdef REF_DEBUG
#define RP(...) fprintf (stderr, __VA_ARGS__)
#include <sys/syscall.h>
#define gettid() (int)syscall(SYS_gettid)
#else
#define RP(...) 
#define gettid() 0
#endif

#define TRIAL_SPAN 50
#define NTRIALS 3

/* ----------------------------------------------------------------------
 * custom buffering helper routines
 */
#if defined(CRAM_IO_CUSTOM_BUFFERING)
static size_t cram_io_C_FILE_fread(void *ptr, size_t size, size_t nmemb, void *stream)
{
    return fread(ptr,size,nmemb,(FILE *)stream);
}

static size_t cram_io_C_FILE_fwrite(void *ptr, size_t size, size_t nmemb, void *stream)
{
    return fwrite(ptr,size,nmemb,(FILE *)stream);
}

static int cram_io_C_FILE_fseek(void * fd, off_t offset, int whence)
{
    return fseeko((FILE *)fd,offset,whence);
}

static off_t cram_io_C_FILE_ftell(void * fd)
{
    return ftello((FILE *)fd);
}

/* ----------------------------------------------------------------------
 * Input buffering
 */

/* fill empty buffer */
static void cram_io_fill_input_buffer(cram_fd * fd)
{
    /* buffer need to be empty */
    assert ( fd->fp_in_buffer->fp_in_buf_pc == fd->fp_in_buffer->fp_in_buf_pe ); 
    
    /* read up to buffer size bytes */
    do {
        /* C-IO fread */
        size_t const r =
	    (fd->fp_in_callbacks->fread_callback)(fd->fp_in_buffer->fp_in_buf_pa,
						  1,
						  fd->fp_in_buffer->fp_in_buf_size,
						  fd->fp_in_callbacks->user_data); 
        /* move offset */
        fd->fp_in_buffer->fp_in_buf_start += (fd->fp_in_buffer->fp_in_buf_pe -
					      fd->fp_in_buffer->fp_in_buf_pa);
        /* set end of window */
        fd->fp_in_buffer->fp_in_buf_pe = fd->fp_in_buffer->fp_in_buf_pa + r;
        /* set current input */
        fd->fp_in_buffer->fp_in_buf_pc = fd->fp_in_buffer->fp_in_buf_pa;
    }
    while ( 0 ) ;    
}

/* fill buffer and return next byte or EOF */
int cram_io_input_buffer_underflow(cram_fd * fd)
{
    cram_io_fill_input_buffer(fd);
    
    if ( fd->fp_in_buffer->fp_in_buf_pc == fd->fp_in_buffer->fp_in_buf_pe )
        return EOF;
    else
        return (int)((unsigned char )(*(fd->fp_in_buffer->fp_in_buf_pc++)));	
}

/* integer minimum */
static inline size_t imin(size_t const a, size_t const b)
{
    return (a<b)?a:b;
}

/* fread simulation */
size_t cram_io_input_buffer_read(void *vptr, size_t size, size_t nmemb, cram_fd * fd)
{
    size_t toread = size * nmemb; /* number of bytes still to be read */
    size_t r = 0; /* number of bytes copied to ptr */    
    size_t inbuf = fd->fp_in_buffer->fp_in_buf_pe -
	           fd->fp_in_buffer->fp_in_buf_pc; /* number of bytes in buffer */
    size_t tocopy = imin(toread,inbuf); /* number of bytes to be copied from buffer */
    size_t blockread = 0;
    char *ptr = (char *)vptr;
    
    /* copy bytes still in buffer and update values */
    memcpy(ptr,fd->fp_in_buffer->fp_in_buf_pc,tocopy);
    toread -= tocopy;
    r += tocopy;
    ptr += tocopy;
    fd->fp_in_buffer->fp_in_buf_pc += tocopy;
    
    /* read whole blocks without copying to buffer first, C-IO fread */
    while ( (toread >= fd->fp_in_buffer->fp_in_buf_size) &&
	    ((blockread = ((fd->fp_in_callbacks->
			    fread_callback))(ptr,
					     1,
					     fd->fp_in_buffer->fp_in_buf_size,
					     fd->fp_in_callbacks->user_data))!=0) ) {
        toread -= blockread;
        r += blockread;
        ptr += blockread;
        fd->fp_in_buffer->fp_in_buf_start += blockread;
    }

    /* read rest of bytes using buffer */
    while ( toread ) {
        /* buffer should be empty */
        assert ( fd->fp_in_buffer->fp_in_buf_pc == fd->fp_in_buffer->fp_in_buf_pe );
        /* fill buffer */
        cram_io_fill_input_buffer(fd);
        /* number of bytes in buffer after filling */
        inbuf = fd->fp_in_buffer->fp_in_buf_pe-fd->fp_in_buffer->fp_in_buf_pc;
        /* number of bytes to copy */
        tocopy = imin(toread,inbuf);
        
        /* break if there is no more data */
        if ( ! inbuf )
            break;

        memcpy(ptr,fd->fp_in_buffer->fp_in_buf_pc,tocopy);
        toread -= tocopy;
        r += tocopy;
        ptr += tocopy;
        fd->fp_in_buffer->fp_in_buf_pc += tocopy;
    }
        
    return size ? (r / size) : r;
}

int cram_io_input_buffer_seek(cram_fd * fd, off_t offset, int whence)
{
    int r = -1;

    if ( whence == SEEK_CUR )
    {
        /* current absolute input position in buffer */
        uint64_t const curpos = fd->fp_in_buffer->fp_in_buf_start +
	                       (fd->fp_in_buffer->fp_in_buf_pc -
				fd->fp_in_buffer->fp_in_buf_pa);
        /* absolute buffer low */
        uint64_t const bufferlow = fd->fp_in_buffer->fp_in_buf_start;
        /* absolute buffer high */
        uint64_t const bufferhigh = fd->fp_in_buffer->fp_in_buf_start +
	                           (fd->fp_in_buffer->fp_in_buf_pe -
				    fd->fp_in_buffer->fp_in_buf_pa);
        /* absolute seek target position */
        int64_t const abstarget = ((int64_t)curpos) + offset;

        /* if target is inside buffer, then just adjust the current pointer */
        if ( abstarget >= bufferlow && abstarget <= bufferhigh ) {
            /* update current pointer */
            fd->fp_in_buffer->fp_in_buf_pc += offset;
            assert ( fd->fp_in_buffer->fp_in_buf_pc >= fd->fp_in_buffer->fp_in_buf_pa );
            assert ( fd->fp_in_buffer->fp_in_buf_pc <= fd->fp_in_buffer->fp_in_buf_pe );
            /* seek successful */
            return 0;
        }
        else {
            /* current position of underlying input stream */
            int64_t const filepos = fd->fp_in_buffer->fp_in_buf_start +
		                   (fd->fp_in_buffer->fp_in_buf_pe -
				    fd->fp_in_buffer->fp_in_buf_pa);
            int64_t const seekoffset = abstarget - filepos;

            /* perform seek */
            r = fd->fp_in_callbacks->fseek_callback(fd->fp_in_callbacks->user_data,
						    seekoffset, SEEK_CUR);
            
            /* seek successful */
            if ( ! r ) {
                /* mark buffer as empty */
                fd->fp_in_buffer->fp_in_buf_pc = fd->fp_in_buffer->fp_in_buf_pa;
                fd->fp_in_buffer->fp_in_buf_pe = fd->fp_in_buffer->fp_in_buf_pa;
                /* set new buffer start offset */
                fd->fp_in_buffer->fp_in_buf_start = abstarget;
                return 0;
            } else {
                return -1;
            }
        }                 	
    }
    
    /* mark buffer as empty */
    fd->fp_in_buffer->fp_in_buf_pc = fd->fp_in_buffer->fp_in_buf_pa;
    fd->fp_in_buffer->fp_in_buf_pe = fd->fp_in_buffer->fp_in_buf_pa;

    /* perform seek, C-IO fseek */
    r = fd->fp_in_callbacks->fseek_callback(fd->fp_in_callbacks->user_data,
					    offset, whence);

    /* get new offset if seek was successful */
    if ( !r )
        /* C-IO ftell */
        fd->fp_in_buffer->fp_in_buf_start =
	    fd->fp_in_callbacks->ftell_callback(fd->fp_in_callbacks->user_data);
    
    return r;
}

static cram_io_input_t *
cram_IO_deallocate_cram_io_input(cram_io_input_t * obj)
{
    if ( obj ) {
        free(obj);
        obj = NULL;
    }
    
    return obj;
}

static cram_io_input_t *
cram_IO_allocate_cram_io_input()
{
    cram_io_input_t * obj = (cram_io_input_t *)malloc(sizeof(cram_io_input_t));
    if ( ! obj ) {
        return cram_IO_deallocate_cram_io_input(obj);
    }
    obj->user_data = NULL;
    obj->fread_callback = NULL;
    obj->fseek_callback = NULL;
    obj->ftell_callback = NULL;
    return obj;
}

static cram_io_input_t *
cram_IO_allocate_cram_io_input_from_C_FILE(FILE * file)
{
    cram_io_input_t * obj = cram_IO_allocate_cram_io_input();
    if ( ! obj ) {
        return cram_IO_deallocate_cram_io_input(obj);
    }
    obj->user_data = file;
    obj->fread_callback = cram_io_C_FILE_fread;
    obj->fseek_callback = cram_io_C_FILE_fseek;
    obj->ftell_callback = cram_io_C_FILE_ftell;
    return obj;
}

static cram_fd_input_buffer *
cram_io_deallocate_input_buffer(cram_fd_input_buffer * buffer)
{
    if ( buffer ) {
        if ( buffer->fp_in_buffer ) {
            free(buffer->fp_in_buffer);
            buffer->fp_in_buffer = NULL;
        }
        free(buffer);
        buffer = NULL;
    }
    return buffer;
}

static cram_fd_input_buffer *
cram_io_allocate_input_buffer(size_t const bufsize)
{
    cram_fd_input_buffer * buffer =
	(cram_fd_input_buffer *)malloc(sizeof(cram_fd_input_buffer));
    
    if ( ! buffer )
        return cram_io_deallocate_input_buffer(buffer);
    
    memset(buffer,0,sizeof(cram_fd_input_buffer));

    buffer->fp_in_buf_size = bufsize;
    buffer->fp_in_buffer   = (char *)malloc(buffer->fp_in_buf_size);
    
    if ( ! buffer->fp_in_buffer ) {
        return cram_io_deallocate_input_buffer(buffer);
    }
    
    buffer->fp_in_buf_pa   = buffer->fp_in_buffer;
    buffer->fp_in_buf_pc   = buffer->fp_in_buffer;
    buffer->fp_in_buf_pe   = buffer->fp_in_buffer;
    
    return buffer;
}

char * cram_io_input_buffer_fgets(char * s, int size, cram_fd * fd)
{
     int linelen = 0;

     while ( linelen < size-1 ) {
         int const c = CRAM_IO_GETC(fd);

         if ( c == EOF ) {
             break;
         }
         else {
             s[linelen++] = c;
         }
         
         if ( c == '\n' )
             break;
     }
     
     if ( ! linelen )
         return NULL;

     s[linelen++] = 0;
     
     return s;
}

/* ----------------------------------------------------------------------
 * Output buffering
 */

/*
 * Flush buffer.
 *
 * Returns 0 on success,
 *        -1 on failure.
 */
int cram_io_flush_output_buffer(cram_fd *fd)
{
    size_t r;
    char  *dat;
    size_t olen;
    size_t len;

    if (!fd->fp_out_buffer)
	return 0;

    dat  = fd->fp_out_buffer->fp_out_buf_pa;
    olen = fd->fp_out_buffer->fp_out_buf_pc - dat;
    len  = olen;

    /* write up to buffer size bytes */
    /* C-IO fwrite */
    if (len) {
	r = fd->fp_out_callbacks->fwrite_callback
	    (dat, 1, len, fd->fp_out_callbacks->user_data);   

	dat += r;
	len -= r;
	fd->fp_out_buffer->fp_out_buf_start += r; /* move offset */

	if (r < olen) {
	    /* Write failed, possible partial */
	    if (r > 0) {
		memmove(fd->fp_out_buffer->fp_out_buf_pa, dat, len);
		fd->fp_out_buffer->fp_out_buf_pc
		    = fd->fp_out_buffer->fp_out_buf_pa + len;
	    }

	    /* Output is probably unfixable now so return error */
	    return -1;
	}
    }

    /* reset current output */
    fd->fp_out_buffer->fp_out_buf_pc = fd->fp_out_buffer->fp_out_buf_pa;

    return 0;
}


/* fwrite simulation */
size_t cram_io_output_buffer_write(void *vptr, size_t size, size_t nmemb,
				   cram_fd *fd)
{
    size_t towrite = size * nmemb; /* number of bytes still to be written */
    size_t r = 0;                  /* number of bytes copied to ptr */    

    /* number of bytes in buffer */
    size_t outbuf = fd->fp_out_buffer->fp_out_buf_pe -
	            fd->fp_out_buffer->fp_out_buf_pc;

    /* number of bytes to be copied from buffer */
    size_t tocopy = imin(towrite, outbuf);
    size_t blockwrite = 0;
    char *ptr = (char *)vptr;
    
    /* place as many bytes in out_buffer as will fit */
    memcpy(fd->fp_out_buffer->fp_out_buf_pc, ptr, tocopy);
    towrite -= tocopy;
    r += tocopy;
    ptr += tocopy;
    fd->fp_out_buffer->fp_out_buf_pc += tocopy;

    if (towrite) /* Still some left over */
        if (cram_io_flush_output_buffer(fd) < 0)
	    goto partial_write;

    /* Write any remaining whole blocks without buffer copy, C-IO fwrite */
    while (towrite >= fd->fp_out_buffer->fp_out_buf_size) {
	blockwrite = fd->fp_out_callbacks->fwrite_callback
	    (ptr,
	     1,
	     fd->fp_out_buffer->fp_out_buf_size,
	     fd->fp_out_callbacks->user_data);

	towrite -= blockwrite;
	ptr += blockwrite;
        r += blockwrite;
	fd->fp_out_buffer->fp_out_buf_start += blockwrite;

	if (blockwrite < fd->fp_out_buffer->fp_out_buf_size)
	    goto partial_write;
    }

    /* Push any remaining bytes into the output buffer */
    if (towrite) {
        /* buffer should be empty */
        assert(fd->fp_out_buffer->fp_out_buf_pc ==
	       fd->fp_out_buffer->fp_out_buf_pa);

	/* buffer should be large enough */
	assert(towrite <= fd->fp_out_buffer->fp_out_buf_size);

	memcpy(fd->fp_out_buffer->fp_out_buf_pc, ptr, towrite);
        r += towrite;
        fd->fp_out_buffer->fp_out_buf_pc += towrite;
    }

 partial_write:
    return size ? (r / size) : r;
}

static cram_io_output_t *
cram_IO_deallocate_cram_io_output(cram_io_output_t * obj)
{
    if ( obj ) {
        free(obj);
        obj = NULL;
    }
    
    return obj;
}

static cram_io_output_t *
cram_IO_allocate_cram_io_output()
{
    cram_io_output_t *obj
	= (cram_io_output_t *)malloc(sizeof(cram_io_output_t));

    if ( ! obj ) {
        return cram_IO_deallocate_cram_io_output(obj);
    }
    obj->user_data = NULL;
    obj->fwrite_callback = NULL;
    obj->ftell_callback = NULL;
    return obj;
}

static cram_io_output_t *
cram_IO_allocate_cram_io_output_from_C_FILE(FILE * file)
{
    cram_io_output_t *obj = cram_IO_allocate_cram_io_output();
    if ( ! obj ) {
        return cram_IO_deallocate_cram_io_output(obj);
    }
    obj->user_data = file;
    obj->fwrite_callback = cram_io_C_FILE_fwrite;
    obj->ftell_callback  = cram_io_C_FILE_ftell;
    return obj;
}

cram_fd_output_buffer *
cram_io_deallocate_output_buffer(cram_fd_output_buffer * buffer)
{
    if ( buffer ) {
        if ( buffer->fp_out_buffer ) {
            free(buffer->fp_out_buffer);
            buffer->fp_out_buffer = NULL;
        }
        free(buffer);
        buffer = NULL;
    }
    return buffer;
}

cram_fd_output_buffer *
cram_io_allocate_output_buffer(size_t const bufsize)
{
    cram_fd_output_buffer * buffer =
	(cram_fd_output_buffer *)malloc(sizeof(cram_fd_output_buffer));
    
    if ( ! buffer )
        return cram_io_deallocate_output_buffer(buffer);
    
    // FIXME: is memset really needed here? I suspect pa/pc is sufficient.
    memset(buffer,0,sizeof(cram_fd_output_buffer));

    buffer->fp_out_buf_size = bufsize;
    buffer->fp_out_buffer   = (char *)malloc(buffer->fp_out_buf_size);
    
    if ( ! buffer->fp_out_buffer ) {
        return cram_io_deallocate_output_buffer(buffer);
    }
    
    buffer->fp_out_buf_pa   = buffer->fp_out_buffer;
    buffer->fp_out_buf_pc   = buffer->fp_out_buffer;
    buffer->fp_out_buf_pe   = buffer->fp_out_buffer + bufsize;
    
    return buffer;
}

// FIXME: Currently inefficient
int cram_io_output_buffer_putc(int c, cram_fd * fd)
{
    char cc = c;

    if (cram_io_output_buffer_write(&cc, 1, 1, fd) == 1)
	return c;
    else
	return EOF;
}

#endif

/* ----------------------------------------------------------------------
 * ITF8 encoding and decoding.
 *
* Also see the itf8_get and itf8_put macros in cram_io.h
 */

/*
 * LEGACY: consider using itf8_decode_crc.
 *
 * Reads an integer in ITF-8 encoding from 'cp' and stores it in
 * *val.
 *
 * Returns the number of bytes read on success
 *        -1 on failure
 */
int itf8_decode(cram_fd *fd, int32_t *val_p) {
    static int nbytes[16] = {
	0,0,0,0, 0,0,0,0,                               // 0000xxxx - 0111xxxx
	1,1,1,1,                                        // 1000xxxx - 1011xxxx
	2,2,                                            // 1100xxxx - 1101xxxx
	3,                                              // 1110xxxx
	4,                                              // 1111xxxx
    };

    static int nbits[16] = {
	0x7f, 0x7f, 0x7f, 0x7f, 0x7f, 0x7f, 0x7f, 0x7f, // 0000xxxx - 0111xxxx
	0x3f, 0x3f, 0x3f, 0x3f,                         // 1000xxxx - 1011xxxx
	0x1f, 0x1f,                                     // 1100xxxx - 1101xxxx
	0x0f,                                           // 1110xxxx
	0x0f,                                           // 1111xxxx
    };

    int32_t val = CRAM_IO_GETC(fd);
    if (val == -1)
	return -1;

    int i = nbytes[val>>4];
    val &= nbits[val>>4];

    switch(i) {
    case 0:
	*val_p = val;
	return 1;

    case 1:
	val = (val<<8) | (unsigned char)CRAM_IO_GETC(fd);
	*val_p = val;
	return 2;

    case 2:
	val = (val<<8) | (unsigned char)CRAM_IO_GETC(fd);
	val = (val<<8) | (unsigned char)CRAM_IO_GETC(fd);
	*val_p = val;
	return 3;

    case 3:
	val = (val<<8) | (unsigned char)CRAM_IO_GETC(fd);
	val = (val<<8) | (unsigned char)CRAM_IO_GETC(fd);
	val = (val<<8) | (unsigned char)CRAM_IO_GETC(fd);
	*val_p = val;
	return 4;

    case 4: // really 3.5 more, why make it different?
	val = (val<<8) | (unsigned char)CRAM_IO_GETC(fd);
	val = (val<<8) | (unsigned char)CRAM_IO_GETC(fd);
	val = (val<<8) | (unsigned char)CRAM_IO_GETC(fd);
	val = (val<<4) | (((unsigned char)CRAM_IO_GETC(fd)) & 0x0f);
	*val_p = val;
    }

    return 5;
}

int itf8_decode_crc(cram_fd *fd, int32_t *val_p, uint32_t *crc) {
    static int nbytes[16] = {
	0,0,0,0, 0,0,0,0,                               // 0000xxxx - 0111xxxx
	1,1,1,1,                                        // 1000xxxx - 1011xxxx
	2,2,                                            // 1100xxxx - 1101xxxx
	3,                                              // 1110xxxx
	4,                                              // 1111xxxx
    };

    static int nbits[16] = {
	0x7f, 0x7f, 0x7f, 0x7f, 0x7f, 0x7f, 0x7f, 0x7f, // 0000xxxx - 0111xxxx
	0x3f, 0x3f, 0x3f, 0x3f,                         // 1000xxxx - 1011xxxx
	0x1f, 0x1f,                                     // 1100xxxx - 1101xxxx
	0x0f,                                           // 1110xxxx
	0x0f,                                           // 1111xxxx
    };
    unsigned char c[5];

    int32_t val = CRAM_IO_GETC(fd);
    if (val == -1)
	return -1;

    c[0]=val;

    int i = nbytes[val>>4];
    val &= nbits[val>>4];

    switch(i) {
    case 0:
	*val_p = val;
	*crc = iolib_crc32(*crc, c, 1);
	return 1;

    case 1:
	val = (val<<8) | (c[1]=CRAM_IO_GETC(fd));
	*val_p = val;
	*crc = iolib_crc32(*crc, c, 2);
	return 2;

    case 2:
	val = (val<<8) | (c[1]=CRAM_IO_GETC(fd));
	val = (val<<8) | (c[2]=CRAM_IO_GETC(fd));
	*val_p = val;
	*crc = iolib_crc32(*crc, c, 3);
	return 3;

    case 3:
	val = (val<<8) | (c[1]=CRAM_IO_GETC(fd));
	val = (val<<8) | (c[2]=CRAM_IO_GETC(fd));
	val = (val<<8) | (c[3]=CRAM_IO_GETC(fd));
	*val_p = val;
	*crc = iolib_crc32(*crc, c, 4);
	return 4;

    case 4: // really 3.5 more, why make it different?
	val = (val<<8) |   (c[1]=CRAM_IO_GETC(fd));
	val = (val<<8) |   (c[2]=CRAM_IO_GETC(fd));
	val = (val<<8) |   (c[3]=CRAM_IO_GETC(fd));
	val = (val<<4) | (((c[4]=CRAM_IO_GETC(fd))) & 0x0f);
	*val_p = val;
	*crc = iolib_crc32(*crc, c, 5);
    }

    return 5;
}

/*
 * Encodes and writes a single integer in ITF-8 format.
 * Returns 0 on success
 *        -1 on failure
 */
int itf8_encode(cram_fd *fd, int32_t val) {
    char buf[5];
    int len = itf8_put(buf, val);
    return CRAM_IO_WRITE(buf, 1, len, fd) == len ? 0 : -1;
}

const int itf8_bytes[16] = {
    1, 1, 1, 1,  1, 1, 1, 1,
    2, 2, 2, 2,  3, 3, 4, 5
};

const int ltf8_bytes[256] = {
    1, 1, 1, 1,  1, 1, 1, 1,  1, 1, 1, 1,  1, 1, 1, 1,
    1, 1, 1, 1,  1, 1, 1, 1,  1, 1, 1, 1,  1, 1, 1, 1,
    1, 1, 1, 1,  1, 1, 1, 1,  1, 1, 1, 1,  1, 1, 1, 1,
    1, 1, 1, 1,  1, 1, 1, 1,  1, 1, 1, 1,  1, 1, 1, 1,

    1, 1, 1, 1,  1, 1, 1, 1,  1, 1, 1, 1,  1, 1, 1, 1,
    1, 1, 1, 1,  1, 1, 1, 1,  1, 1, 1, 1,  1, 1, 1, 1,
    1, 1, 1, 1,  1, 1, 1, 1,  1, 1, 1, 1,  1, 1, 1, 1,
    1, 1, 1, 1,  1, 1, 1, 1,  1, 1, 1, 1,  1, 1, 1, 1,

    2, 2, 2, 2,  2, 2, 2, 2,  2, 2, 2, 2,  2, 2, 2, 2,
    2, 2, 2, 2,  2, 2, 2, 2,  2, 2, 2, 2,  2, 2, 2, 2,
    2, 2, 2, 2,  2, 2, 2, 2,  2, 2, 2, 2,  2, 2, 2, 2,
    2, 2, 2, 2,  2, 2, 2, 2,  2, 2, 2, 2,  2, 2, 2, 2,

    3, 3, 3, 3,  3, 3, 3, 3,  3, 3, 3, 3,  3, 3, 3, 3,
    3, 3, 3, 3,  3, 3, 3, 3,  3, 3, 3, 3,  3, 3, 3, 3,

    4, 4, 4, 4,  4, 4, 4, 4,  4, 4, 4, 4,  4, 4, 4, 4,

    5, 5, 5, 5,  5, 5, 5, 5,  6, 6, 6, 6,  7, 7, 8, 9
};

#ifndef ITF8_MACROS
/*
 * As above, but decoding from memory
 */
int itf8_get(char *cp, int32_t *val_p) {
    unsigned char *up = (unsigned char *)cp;
    
    if (up[0] < 0x80) {
	*val_p =   up[0];
	return 1;
    } else if (up[0] < 0xc0) {
	*val_p = ((up[0] <<8) |  up[1])                           & 0x3fff;
	return 2;
    } else if (up[0] < 0xe0) {
	*val_p = ((up[0]<<16) | (up[1]<< 8) |  up[2])             & 0x1fffff;
	return 3;
    } else if (up[0] < 0xf0) {
	*val_p = ((up[0]<<24) | (up[1]<<16) | (up[2]<<8) | up[3]) & 0x0fffffff;
	return 4;
    } else {
	*val_p = ((up[0] & 0x0f)<<28) | (up[1]<<20) | (up[2]<<12) | (up[3]<<4) | (up[4] & 0x0f);
	return 5;
    }
}

/*
 * Stores a value to memory in ITF-8 format.
 *
 * Returns the number of bytes required to store the number.
 * This is a maximum of 5 bytes.
 */
int itf8_put(char *cp, int32_t val) {
    if        (!(val & ~0x00000007f)) { // 1 byte
	*cp = val;
	return 1;
    } else if (!(val & ~0x00003fff)) { // 2 byte
	*cp++ = (val >> 8 ) | 0x80;
	*cp   = val & 0xff;
	return 2;
    } else if (!(val & ~0x01fffff)) { // 3 byte
	*cp++ = (val >> 16) | 0xc0;
	*cp++ = (val >> 8 ) & 0xff;
	*cp   = val & 0xff;
	return 3;
    } else if (!(val & ~0x0fffffff)) { // 4 byte
	*cp++ = (val >> 24) | 0xe0;
	*cp++ = (val >> 16) & 0xff;
	*cp++ = (val >> 8 ) & 0xff;
	*cp   = val & 0xff;
	return 4;
    } else {                           // 5 byte
	*cp++ = 0xf0 | ((val>>28) & 0xff);
	*cp++ = (val >> 20) & 0xff;
	*cp++ = (val >> 12) & 0xff;
	*cp++ = (val >> 4 ) & 0xff;
	*cp = val & 0x0f;
	return 5;
    }
}
#endif

/* 64-bit itf8 variant */
int ltf8_put(char *cp, int64_t val) {
    if        (!(val & ~((1LL<<7)-1))) {
	*cp = val;
	return 1;
    } else if (!(val & ~((1LL<<(6+8))-1))) {
	*cp++ = (val >> 8 ) | 0x80;
	*cp   = val & 0xff;
	return 2;
    } else if (!(val & ~((1LL<<(5+2*8))-1))) {
	*cp++ = (val >> 16) | 0xc0;
	*cp++ = (val >> 8 ) & 0xff;
	*cp   = val & 0xff;
	return 3;
    } else if (!(val & ~((1LL<<(4+3*8))-1))) {
	*cp++ = (val >> 24) | 0xe0;
	*cp++ = (val >> 16) & 0xff;
	*cp++ = (val >> 8 ) & 0xff;
	*cp   = val & 0xff;
	return 4;
    } else if (!(val & ~((1LL<<(3+4*8))-1))) {
	*cp++ = (val >> 32) | 0xf0;
	*cp++ = (val >> 24) & 0xff;
	*cp++ = (val >> 16) & 0xff;
	*cp++ = (val >> 8 ) & 0xff;
	*cp   = val & 0xff;
	return 5;
    } else if (!(val & ~((1LL<<(2+5*8))-1))) {
	*cp++ = (val >> 40) | 0xf8;
	*cp++ = (val >> 32) & 0xff;
	*cp++ = (val >> 24) & 0xff;
	*cp++ = (val >> 16) & 0xff;
	*cp++ = (val >> 8 ) & 0xff;
	*cp   = val & 0xff;
	return 6;
    } else if (!(val & ~((1LL<<(1+6*8))-1))) {
	*cp++ = (val >> 48) | 0xfc;
	*cp++ = (val >> 40) & 0xff;
	*cp++ = (val >> 32) & 0xff;
	*cp++ = (val >> 24) & 0xff;
	*cp++ = (val >> 16) & 0xff;
	*cp++ = (val >> 8 ) & 0xff;
	*cp   = val & 0xff;
	return 7;
    } else if (!(val & ~((1LL<<(7*8))-1))) {
	*cp++ = (val >> 56) | 0xfe;
	*cp++ = (val >> 48) & 0xff;
	*cp++ = (val >> 40) & 0xff;
	*cp++ = (val >> 32) & 0xff;
	*cp++ = (val >> 24) & 0xff;
	*cp++ = (val >> 16) & 0xff;
	*cp++ = (val >> 8 ) & 0xff;
	*cp   = val & 0xff;
	return 8;
    } else {
	*cp++ = 0xff;
	*cp++ = (val >> 56) & 0xff;
	*cp++ = (val >> 48) & 0xff;
	*cp++ = (val >> 40) & 0xff;
	*cp++ = (val >> 32) & 0xff;
	*cp++ = (val >> 24) & 0xff;
	*cp++ = (val >> 16) & 0xff;
	*cp++ = (val >> 8 ) & 0xff;
	*cp   = val & 0xff;
	return 9;
    }
}

int ltf8_get(char *cp, int64_t *val_p) {
    unsigned char *up = (unsigned char *)cp;
    
    if (up[0] < 0x80) {
	*val_p =   up[0];
	return 1;
    } else if (up[0] < 0xc0) {
	*val_p = (((uint64_t)up[0]<< 8) |
		   (uint64_t)up[1]) & (((1LL<<(6+8)))-1);
	return 2;
    } else if (up[0] < 0xe0) {
	*val_p = (((uint64_t)up[0]<<16) |
		  ((uint64_t)up[1]<< 8) |
		   (uint64_t)up[2]) & ((1LL<<(5+2*8))-1);
	return 3;
    } else if (up[0] < 0xf0) {
	*val_p = (((uint64_t)up[0]<<24) |
		  ((uint64_t)up[1]<<16) |
		  ((uint64_t)up[2]<< 8) |
		   (uint64_t)up[3]) & ((1LL<<(4+3*8))-1);
	return 4;
    } else if (up[0] < 0xf8) {
	*val_p = (((uint64_t)up[0]<<32) |
		  ((uint64_t)up[1]<<24) |
		  ((uint64_t)up[2]<<16) |
		  ((uint64_t)up[3]<< 8) |
		   (uint64_t)up[4]) & ((1LL<<(3+4*8))-1);
	return 5;
    } else if (up[0] < 0xfc) {
	*val_p = (((uint64_t)up[0]<<40) |
		  ((uint64_t)up[1]<<32) |
		  ((uint64_t)up[2]<<24) |
		  ((uint64_t)up[3]<<16) |
		  ((uint64_t)up[4]<< 8) |
		   (uint64_t)up[5]) & ((1LL<<(2+5*8))-1);
	return 6;
    } else if (up[0] < 0xfe) {
	*val_p = (((uint64_t)up[0]<<48) |
		  ((uint64_t)up[1]<<40) |
		  ((uint64_t)up[2]<<32) |
		  ((uint64_t)up[3]<<24) |
		  ((uint64_t)up[4]<<16) |
		  ((uint64_t)up[5]<< 8) |
		   (uint64_t)up[6]) & ((1LL<<(1+6*8))-1);
	return 7;
    } else if (up[0] < 0xff) {
	*val_p = (((uint64_t)up[1]<<48) |
		  ((uint64_t)up[2]<<40) |
		  ((uint64_t)up[3]<<32) |
		  ((uint64_t)up[4]<<24) |
		  ((uint64_t)up[5]<<16) |
		  ((uint64_t)up[6]<< 8) |
		   (uint64_t)up[7]) & ((1LL<<(7*8))-1);
	return 8;
    } else {
	*val_p = (((uint64_t)up[1]<<56) |
		  ((uint64_t)up[2]<<48) |
		  ((uint64_t)up[3]<<40) |
		  ((uint64_t)up[4]<<32) |
		  ((uint64_t)up[5]<<24) |
		  ((uint64_t)up[6]<<16) |
		  ((uint64_t)up[7]<< 8) |
		   (uint64_t)up[8]);
	return 9;
    }
}

/*
 * LEGACY: consider using ltf8_decode_crc.
 */
int ltf8_decode(cram_fd *fd, int64_t *val_p) {
    int c = CRAM_IO_GETC(fd);
    int64_t val = (unsigned char)c;
    if (c == -1)
	return -1;

    if (val < 0x80) {
	*val_p =   val;
	return 1;

    } else if (val < 0xc0) {
	val = (val<<8) | (unsigned char)CRAM_IO_GETC(fd);
	*val_p = val & (((1LL<<(6+8)))-1);
	return 2;

    } else if (val < 0xe0) {
	val = (val<<8) | (unsigned char)CRAM_IO_GETC(fd);
	val = (val<<8) | (unsigned char)CRAM_IO_GETC(fd);
	*val_p = val & ((1LL<<(5+2*8))-1);
	return 3;

    } else if (val < 0xf0) {
	val = (val<<8) | (unsigned char)CRAM_IO_GETC(fd);
	val = (val<<8) | (unsigned char)CRAM_IO_GETC(fd);
	val = (val<<8) | (unsigned char)CRAM_IO_GETC(fd);
	*val_p = val & ((1LL<<(4+3*8))-1);
	return 4;

    } else if (val < 0xf8) {
	val = (val<<8) | (unsigned char)CRAM_IO_GETC(fd);
	val = (val<<8) | (unsigned char)CRAM_IO_GETC(fd);
	val = (val<<8) | (unsigned char)CRAM_IO_GETC(fd);
	val = (val<<8) | (unsigned char)CRAM_IO_GETC(fd);
	*val_p = val & ((1LL<<(3+4*8))-1);
	return 5;

    } else if (val < 0xfc) {
	val = (val<<8) | (unsigned char)CRAM_IO_GETC(fd);
	val = (val<<8) | (unsigned char)CRAM_IO_GETC(fd);
	val = (val<<8) | (unsigned char)CRAM_IO_GETC(fd);
	val = (val<<8) | (unsigned char)CRAM_IO_GETC(fd);
	val = (val<<8) | (unsigned char)CRAM_IO_GETC(fd);
	*val_p = val & ((1LL<<(2+5*8))-1);
	return 6;

    } else if (val < 0xfe) {
	val = (val<<8) | (unsigned char)CRAM_IO_GETC(fd);
	val = (val<<8) | (unsigned char)CRAM_IO_GETC(fd);
	val = (val<<8) | (unsigned char)CRAM_IO_GETC(fd);
	val = (val<<8) | (unsigned char)CRAM_IO_GETC(fd);
	val = (val<<8) | (unsigned char)CRAM_IO_GETC(fd);
	val = (val<<8) | (unsigned char)CRAM_IO_GETC(fd);
	*val_p = val & ((1LL<<(1+6*8))-1);
	return 7;

    } else if (val < 0xff) {
	val = (val<<8) | (unsigned char)CRAM_IO_GETC(fd);
	val = (val<<8) | (unsigned char)CRAM_IO_GETC(fd);
	val = (val<<8) | (unsigned char)CRAM_IO_GETC(fd);
	val = (val<<8) | (unsigned char)CRAM_IO_GETC(fd);
	val = (val<<8) | (unsigned char)CRAM_IO_GETC(fd);
	val = (val<<8) | (unsigned char)CRAM_IO_GETC(fd);
	val = (val<<8) | (unsigned char)CRAM_IO_GETC(fd);
	*val_p = val & ((1LL<<(7*8))-1);
	return 8;

    } else {
	val = (val<<8) | (unsigned char)CRAM_IO_GETC(fd);
	val = (val<<8) | (unsigned char)CRAM_IO_GETC(fd);
	val = (val<<8) | (unsigned char)CRAM_IO_GETC(fd);
	val = (val<<8) | (unsigned char)CRAM_IO_GETC(fd);
	val = (val<<8) | (unsigned char)CRAM_IO_GETC(fd);
	val = (val<<8) | (unsigned char)CRAM_IO_GETC(fd);
	val = (val<<8) | (unsigned char)CRAM_IO_GETC(fd);
	val = (val<<8) | (unsigned char)CRAM_IO_GETC(fd);
	*val_p = val;
    }

    return 9;
}

int ltf8_decode_crc(cram_fd *fd, int64_t *val_p, uint32_t *crc) {
    unsigned char c[9];
    int64_t val = (unsigned char)CRAM_IO_GETC(fd);
    if (val == -1)
	return -1;

    c[0] = val;

    if (val < 0x80) {
	*val_p =   val;
	*crc = iolib_crc32(*crc, c, 1);
	return 1;

    } else if (val < 0xc0) {
	val = (val<<8) | (c[1]=CRAM_IO_GETC(fd));;
	*val_p = val & (((1LL<<(6+8)))-1);
	*crc = iolib_crc32(*crc, c, 2);
	return 2;

    } else if (val < 0xe0) {
	val = (val<<8) | (c[1]=CRAM_IO_GETC(fd));;
	val = (val<<8) | (c[2]=CRAM_IO_GETC(fd));;
	*val_p = val & ((1LL<<(5+2*8))-1);
	*crc = iolib_crc32(*crc, c, 3);
	return 3;

    } else if (val < 0xf0) {
	val = (val<<8) | (c[1]=CRAM_IO_GETC(fd));;
	val = (val<<8) | (c[2]=CRAM_IO_GETC(fd));;
	val = (val<<8) | (c[3]=CRAM_IO_GETC(fd));;
	*val_p = val & ((1LL<<(4+3*8))-1);
	*crc = iolib_crc32(*crc, c, 4);
	return 4;

    } else if (val < 0xf8) {
	val = (val<<8) | (c[1]=CRAM_IO_GETC(fd));;
	val = (val<<8) | (c[2]=CRAM_IO_GETC(fd));;
	val = (val<<8) | (c[3]=CRAM_IO_GETC(fd));;
	val = (val<<8) | (c[4]=CRAM_IO_GETC(fd));;
	*val_p = val & ((1LL<<(3+4*8))-1);
	*crc = iolib_crc32(*crc, c, 5);
	return 5;

    } else if (val < 0xfc) {
	val = (val<<8) | (c[1]=CRAM_IO_GETC(fd));;
	val = (val<<8) | (c[2]=CRAM_IO_GETC(fd));;
	val = (val<<8) | (c[3]=CRAM_IO_GETC(fd));;
	val = (val<<8) | (c[4]=CRAM_IO_GETC(fd));;
	val = (val<<8) | (c[5]=CRAM_IO_GETC(fd));;
	*val_p = val & ((1LL<<(2+5*8))-1);
	*crc = iolib_crc32(*crc, c, 6);
	return 6;

    } else if (val < 0xfe) {
	val = (val<<8) | (c[1]=CRAM_IO_GETC(fd));;
	val = (val<<8) | (c[2]=CRAM_IO_GETC(fd));;
	val = (val<<8) | (c[3]=CRAM_IO_GETC(fd));;
	val = (val<<8) | (c[4]=CRAM_IO_GETC(fd));;
	val = (val<<8) | (c[5]=CRAM_IO_GETC(fd));;
	val = (val<<8) | (c[6]=CRAM_IO_GETC(fd));;
	*val_p = val & ((1LL<<(1+6*8))-1);
	*crc = iolib_crc32(*crc, c, 7);
	return 7;

    } else if (val < 0xff) {
	val = (val<<8) | (c[1]=CRAM_IO_GETC(fd));;
	val = (val<<8) | (c[2]=CRAM_IO_GETC(fd));;
	val = (val<<8) | (c[3]=CRAM_IO_GETC(fd));;
	val = (val<<8) | (c[4]=CRAM_IO_GETC(fd));;
	val = (val<<8) | (c[5]=CRAM_IO_GETC(fd));;
	val = (val<<8) | (c[6]=CRAM_IO_GETC(fd));;
	val = (val<<8) | (c[7]=CRAM_IO_GETC(fd));;
	*val_p = val & ((1LL<<(7*8))-1);
	*crc = iolib_crc32(*crc, c, 8);
	return 8;

    } else {
	val = (val<<8) | (c[1]=CRAM_IO_GETC(fd));;
	val = (val<<8) | (c[2]=CRAM_IO_GETC(fd));;
	val = (val<<8) | (c[3]=CRAM_IO_GETC(fd));;
	val = (val<<8) | (c[4]=CRAM_IO_GETC(fd));;
	val = (val<<8) | (c[5]=CRAM_IO_GETC(fd));;
	val = (val<<8) | (c[6]=CRAM_IO_GETC(fd));;
	val = (val<<8) | (c[7]=CRAM_IO_GETC(fd));;
	val = (val<<8) | (c[8]=CRAM_IO_GETC(fd));;
	*crc = iolib_crc32(*crc, c, 9);
	*val_p = val;
    }

    return 9;
}

/*
 * Pushes a value in ITF8 format onto the end of a block.
 * This shouldn't be used for high-volume data as it is not the fastest
 * method.
 *
 * Returns the number of bytes written
 */
int itf8_put_blk(cram_block *blk, int val) {
    char buf[5];
    int sz;

    sz = itf8_put(buf, val);
    BLOCK_APPEND(blk, buf, sz);
    return sz;
}

/*
 * Decodes a 32-bit little endian value from fd and stores in val.
 *
 * Returns the number of bytes read on success
 *         -1 on failure
 */
int int32_decode(cram_fd *fd, int32_t *val) {
    int32_t i;
    if (1 != CRAM_IO_READ(&i, 4, 1, fd))
	return -1;

    *val = le_int4(i);
    return 4;
}

/*
 * Encodes a 32-bit little endian value 'val' and writes to fd.
 *
 * Returns the number of bytes written on success
 *         -1 on failure
 */
int int32_encode(cram_fd *fd, int32_t val) {
    val = le_int4(val);
    if (1 != CRAM_IO_WRITE(&val, 4, 1, fd))
	return -1;

    return 4;
}

/* As int32_decoded/encode, but from/to blocks instead of cram_fd */
int int32_get_blk(cram_block *b, int32_t *val) {
    if (b->uncomp_size - BLOCK_SIZE(b) < 4)
	return -1;

    *val =
	 b->data[b->byte  ]        |
	(b->data[b->byte+1] <<  8) |
	(b->data[b->byte+2] << 16) |
	(b->data[b->byte+3] << 24);
    BLOCK_SIZE(b) += 4;
    return 4;
}

/* As int32_decoded/encode, but from/to blocks instead of cram_fd */
int int32_put(cram_block *b, int32_t val) {
    unsigned char cp[4];
    cp[0] = ( val      & 0xff);
    cp[1] = ((val>>8)  & 0xff);
    cp[2] = ((val>>16) & 0xff);
    cp[3] = ((val>>24) & 0xff);

    BLOCK_APPEND(b, cp, 4);
    return b->data ? 0 : -1;
}

/* ----------------------------------------------------------------------
 * zlib compression code - from Gap5's tg_iface_g.c
 * They're static here as they're only used within the cram_compress_block
 * and cram_uncompress_block functions, which are the external interface.
 */
char *zlib_mem_inflate(char *cdata, size_t csize, size_t *size) {
    z_stream s;
    unsigned char *data = NULL; /* Uncompressed output */
    int data_alloc = 0;
    int err;

    /* Starting point at uncompressed size, and scale after that */
    data = malloc(data_alloc = csize*1.2+100);
    if (!data)
	return NULL;

    /* Initialise zlib stream */
    s.zalloc = Z_NULL; /* use default allocation functions */
    s.zfree  = Z_NULL;
    s.opaque = Z_NULL;
    s.next_in  = (unsigned char *)cdata;
    s.avail_in = csize;
    s.total_in = 0;
    s.next_out  = data;
    s.avail_out = data_alloc;
    s.total_out = 0;

    //err = inflateInit(&s);
    err = inflateInit2(&s, 15 + 32);
    if (err != Z_OK) {
	fprintf(stderr, "zlib inflateInit error: %s\n", s.msg);
	free(data);
	return NULL;
    }

    /* Decode to 'data' array */
    for (;s.avail_in;) {
	unsigned char *data_tmp;
	int alloc_inc;

	s.next_out = &data[s.total_out];
	err = inflate(&s, Z_NO_FLUSH);
	if (err == Z_STREAM_END)
	    break;

	if (err != Z_OK) {
	    fprintf(stderr, "zlib inflate error: %s\n", s.msg);
	    if (data)
		free(data);
	    return NULL;
	}

	/* More to come, so realloc based on growth so far */
	alloc_inc = (double)s.avail_in/s.total_in * s.total_out + 100;
	data = realloc((data_tmp = data), data_alloc += alloc_inc);
	if (!data) {
	    free(data_tmp);
	    return NULL;
	}
	s.avail_out += alloc_inc;
    }
    inflateEnd(&s);

    *size = s.total_out;
    return (char *)data;
}

static char *zlib_mem_deflate(char *data, size_t size, size_t *cdata_size,
			      int level, int strat) {
    z_stream s;
    unsigned char *cdata = NULL; /* Compressed output */
    int cdata_alloc = 0;
    int cdata_pos = 0;
    int err;

    cdata = malloc(cdata_alloc = size*1.05+100);
    if (!cdata)
	return NULL;
    cdata_pos = 0;

    /* Initialise zlib stream */
    s.zalloc = Z_NULL; /* use default allocation functions */
    s.zfree  = Z_NULL;
    s.opaque = Z_NULL;
    s.next_in  = (unsigned char *)data;
    s.avail_in = size;
    s.total_in = 0;
    s.next_out  = cdata;
    s.avail_out = cdata_alloc;
    s.total_out = 0;
    s.data_type = Z_BINARY;

    err = deflateInit2(&s, level, Z_DEFLATED, 15|16, 9, strat);
    if (err != Z_OK) {
	fprintf(stderr, "zlib deflateInit2 error: %s\n", s.msg);
	return NULL;
    }

    /* Encode to 'cdata' array */
    for (;s.avail_in;) {
	s.next_out = &cdata[cdata_pos];
	s.avail_out = cdata_alloc - cdata_pos;
	if (cdata_alloc - cdata_pos <= 0) {
	    fprintf(stderr, "Deflate produced larger output than expected. Abort\n"); 
	    return NULL;
	}
	err = deflate(&s, Z_NO_FLUSH);
	cdata_pos = cdata_alloc - s.avail_out;
	if (err != Z_OK) {
	    fprintf(stderr, "zlib deflate error: %s\n", s.msg);
	    break;
	}
    }
    if (deflate(&s, Z_FINISH) != Z_STREAM_END) {
	fprintf(stderr, "zlib deflate error: %s\n", s.msg);
    }
    *cdata_size = s.total_out;

    if (deflateEnd(&s) != Z_OK) {
	fprintf(stderr, "zlib deflate error: %s\n", s.msg);
    }
    return (char *)cdata;
}

#ifdef HAVE_LIBLZMA
/* ------------------------------------------------------------------------ */
/*
 * Data compression routines using liblzma (xz)
 *
 * On a test set this shrunk the main db from 136157104 bytes to 114796168, but
 * caused tg_index to grow from 2m43.707s to 15m3.961s. Exporting as bfastq
 * went from 18.3s to 36.3s. So decompression suffers too, but not as bad
 * as compression times.
 *
 * For now we disable this functionality. If it's to be reenabled make sure you
 * improve the mem_inflate implementation as it's just a test hack at the
 * moment.
 */

static char *lzma_mem_deflate(char *data, size_t size, size_t *cdata_size,
			      int level) {
    char *out;
    size_t out_size = lzma_stream_buffer_bound(size);
    *cdata_size = 0;

    out = malloc(out_size);

    /* Single call compression */
    if (LZMA_OK != lzma_easy_buffer_encode(level, LZMA_CHECK_CRC32, NULL,
					   (uint8_t *)data, size,
					   (uint8_t *)out, cdata_size,
					   out_size))
    	return NULL;

    return out;
}

static char *lzma_mem_inflate(char *cdata, size_t csize, size_t *size) {
    lzma_stream strm = LZMA_STREAM_INIT;
    size_t out_size = 0, out_pos = 0;
    char *out = NULL;
    int r;

    /* Initiate the decoder */
    if (LZMA_OK != lzma_stream_decoder(&strm, lzma_easy_decoder_memusage(9), 0))
	return NULL;

    /* Decode loop */
    strm.avail_in = csize;
    strm.next_in = (uint8_t *)cdata;

    for (;strm.avail_in;) {
	if (strm.avail_in > out_size - out_pos) {
	    out_size += strm.avail_in * 4 + 32768;
	    out = realloc(out, out_size);
	}
	strm.avail_out = out_size - out_pos;
	strm.next_out = (uint8_t *)&out[out_pos];

	r = lzma_code(&strm, LZMA_RUN);
	if (LZMA_OK != r && LZMA_STREAM_END != r) {
	    fprintf(stderr, "r=%d\n", r);
	    fprintf(stderr, "mem=%"PRId64"\n", (int64_t)lzma_memusage(&strm));
	    return NULL;
	}

	out_pos = strm.total_out;

	if (r == LZMA_STREAM_END)
	    break;
    }

    /* finish up any unflushed data; necessary? */
    r = lzma_code(&strm, LZMA_FINISH);
    if (r != LZMA_OK && r != LZMA_STREAM_END) {
	fprintf(stderr, "r=%d\n", r);
	return NULL;
    }

    out = realloc(out, strm.total_out);
    *size = strm.total_out;

    lzma_end(&strm);

    return out;
}
#endif

/* ----------------------------------------------------------------------
 * CRAM blocks - the dynamically growable data block. We have code to
 * create, update, (un)compress and read/write.
 *
 * These are derived from the deflate_interlaced.c blocks, but with the
 * CRAM extension of content types and IDs.
 */

/*
 * Allocates a new cram_block structure with a specified content_type and
 * id.
 *
 * Returns block pointer on success
 *         NULL on failure
 */
cram_block *cram_new_block(enum cram_content_type content_type,
			   int content_id) {
    cram_block *b = malloc(sizeof(*b));
    if (!b)
	return NULL;
    b->method = b->orig_method = RAW;
    b->content_type = content_type;
    b->content_id = content_id;
    b->comp_size = 0;
    b->uncomp_size = 0;
    b->data = NULL;
    b->alloc = 0;
    b->byte = 0;
    b->bit = 7; // MSB
    b->crc32 = 0;

    return b;
}

/*
 * Reads a block from a cram file.
 * Returns cram_block pointer on success.
 *         NULL on failure
 */
cram_block *cram_read_block(cram_fd *fd) {
    cram_block *b = malloc(sizeof(*b));
    unsigned char c;
    uint32_t crc = 0;
    if (!b)
	return NULL;

    //fprintf(stderr, "Block at %d\n", (int)ftell(fd->fp));

    if (-1 == (b->method       = (c=CRAM_IO_GETC(fd)))) { free(b); return NULL; }
    crc = iolib_crc32(crc, &c, 1);
    if (-1 == (b->content_type = (c=CRAM_IO_GETC(fd)))) { free(b); return NULL; }
    crc = iolib_crc32(crc, &c, 1);
    if (-1 == itf8_decode_crc(fd, &b->content_id, &crc))  { free(b); return NULL; }
    if (-1 == itf8_decode_crc(fd, &b->comp_size, &crc))   { free(b); return NULL; }
    if (-1 == itf8_decode_crc(fd, &b->uncomp_size, &crc)) { free(b); return NULL; }

    //    fprintf(stderr, "  method %d, ctype %d, cid %d, csize %d, ucsize %d\n",
    //	    b->method, b->content_type, b->content_id, b->comp_size, b->uncomp_size);

    if (b->method == RAW) {
	b->alloc = b->uncomp_size;
	if (!(b->data = malloc(b->uncomp_size))){ free(b); return NULL; }
	if (b->uncomp_size != CRAM_IO_READ(b->data, 1, b->uncomp_size, fd)) {
	    free(b->data);
	    free(b);
	    return NULL;
	}
    } else {
	b->alloc = b->comp_size;
	if (!(b->data = malloc(b->comp_size)))  { free(b); return NULL; }
	if (b->comp_size != CRAM_IO_READ(b->data, 1, b->comp_size, fd)) {
	    free(b->data);
	    free(b);
	    return NULL;
	}
    }

    if (IS_CRAM_3_VERS(fd)) {
	if (-1 == int32_decode(fd, (int32_t *)&b->crc32)) {
	    free(b);
	    return NULL;
	}

<<<<<<< HEAD
	// Check later, if and only if we do decompression of this block
	b->crc32_checked = 0;
	b->crc_part = crc;
=======
	if (!fd->ignore_md5) {
	    crc = crc32(crc, b->data ? b->data : (uc *)"", b->alloc);
	    if (crc != b->crc32) {
		fprintf(stderr, "Block CRC32 failure\n");
		free(b->data);
		free(b);
		return NULL;
	    }
	}
>>>>>>> e96cc31c
    }

    b->orig_method = b->method;
    b->idx = 0;
    b->byte = 0;
    b->bit = 7; // MSB

    return b;
}

/*
 * Writes a CRAM block.
 * Returns 0 on success
 *        -1 on failure
 */
int cram_write_block(cram_fd *fd, cram_block *b) {
    assert(b->method != RAW || (b->comp_size == b->uncomp_size));

    if (CRAM_IO_PUTC(b->method,       fd)   == EOF) return -1;
    if (CRAM_IO_PUTC(b->content_type, fd)   == EOF) return -1;
    if (itf8_encode(fd, b->content_id)  ==  -1) return -1;
    if (itf8_encode(fd, b->comp_size)   ==  -1) return -1;
    if (itf8_encode(fd, b->uncomp_size) ==  -1) return -1;

    if (b->method == RAW) {
	if (b->uncomp_size != CRAM_IO_WRITE(b->data, 1, b->uncomp_size, fd)) 
	    return -1;
    } else {
	if (b->comp_size != CRAM_IO_WRITE(b->data, 1, b->comp_size, fd)) 
	    return -1;
    }

    if (IS_CRAM_3_VERS(fd)) {
	unsigned char dat[100], *cp = dat;;
	uint32_t crc;

	*cp++ = b->method;
	*cp++ = b->content_type;
	cp += itf8_put(cp, b->content_id);
	cp += itf8_put(cp, b->comp_size);
	cp += itf8_put(cp, b->uncomp_size);
	crc = iolib_crc32(0L, dat, cp-dat);

<<<<<<< HEAD
	if (b->method == RAW) {
	    b->crc32 = iolib_crc32(crc, b->data ? b->data : (uc*)"", b->uncomp_size);
	} else {
	    b->crc32 = iolib_crc32(crc, b->data ? b->data : (uc*)"", b->comp_size);
=======
	if (!b->crc32) {
	    if (b->method == RAW) {
		b->crc32 = crc32(crc, b->data ? b->data : (uc*)"", b->uncomp_size);
	    } else {
		b->crc32 = crc32(crc, b->data ? b->data : (uc*)"", b->comp_size);
	    }
>>>>>>> e96cc31c
	}

	if (-1 == int32_encode(fd, b->crc32))
	    return -1;
    }

    return 0;
}

/*
 * Frees a CRAM block, deallocating internal data too.
 */
void cram_free_block(cram_block *b) {
    if (!b)
	return;
    if (b->data)
	free(b->data);
    free(b);
}

/*
 * Uncompresses a CRAM block, if compressed.
 */
int cram_uncompress_block(cram_block *b) {
    char *uncomp;
    size_t uncomp_size = 0;

    if (b->crc32_checked == 0) {
	uint32_t crc = iolib_crc32(b->crc_part, b->data ? b->data : (uc *)"", b->alloc);
	b->crc32_checked = 1;
	if (crc != b->crc32) {
	    fprintf(stderr, "Block CRC32 failure\n");
	    return -1;
	}
    }

    if (b->uncomp_size == 0) {
	// blank block
	b->method = RAW;
	return 0;
    }

    switch (b->method) {
    case RAW:
	//b->uncomp_size = b->comp_size;
	return 0;

    case GZIP:
	uncomp = zlib_mem_inflate((char *)b->data, b->comp_size, &uncomp_size);
	if (!uncomp)
	    return -1;
	if ((int)uncomp_size != b->uncomp_size) {
	    free(uncomp);
	    return -1;
	}
	free(b->data);
	b->data = (unsigned char *)uncomp;
	b->alloc = uncomp_size;
	b->method = RAW;
	break;

#ifdef HAVE_LIBBZ2
    case BZIP2: {
	unsigned int usize = b->uncomp_size;
	if (!(uncomp = malloc(usize)))
	    return -1;
	if (BZ_OK != BZ2_bzBuffToBuffDecompress(uncomp, &usize,
						(char *)b->data, b->comp_size,
						0, 0)) {
	    free(uncomp);
	    return -1;
	}
	free(b->data);
	b->data = (unsigned char *)uncomp;
	b->alloc = usize;
	b->method = RAW;
	b->uncomp_size = usize; // Just incase it differs
	break;
    }
#else
    case BZIP2:
	fprintf(stderr, "Bzip2 compression is not compiled into this "
		"version.\nPlease rebuild and try again.\n");
	return -1;
#endif

#ifdef HAVE_LIBLZMA
    case LZMA:
	uncomp = lzma_mem_inflate((char *)b->data, b->comp_size, &uncomp_size);
	if (!uncomp)
	    return -1;
	if ((int)uncomp_size != b->uncomp_size)
	    return -1;
	free(b->data);
	b->data = (unsigned char *)uncomp;
	b->alloc = uncomp_size;
	b->method = RAW;
	break;
#else
    case LZMA:
	fprintf(stderr, "Lzma compression is not compiled into this "
		"version.\nPlease rebuild and try again.\n");
	return -1;
	break;
#endif

    case RANS0: {
	unsigned int usize = b->uncomp_size, usize2;
	if (*b->data == 1) b->orig_method = RANS1; // useful in debugging
	uncomp = (char *)rans_uncompress(b->data, b->comp_size, &usize2, 0);
	if (!uncomp || usize != usize2)
	    return -1;
	free(b->data);
	b->data = (unsigned char *)uncomp;
	b->alloc = usize2;
	b->method = RAW;
	b->uncomp_size = usize2; // Just incase it differs
	//fprintf(stderr, "Expanded %d to %d\n", b->comp_size, b->uncomp_size);
	break;
    }

    case RANS1: {
	unsigned int usize = b->uncomp_size, usize2;
	uncomp = (char *)rans_uncompress(b->data, b->comp_size, &usize2, 1);
	if (!uncomp || usize != usize2)
	    return -1;
	free(b->data);
	b->data = (unsigned char *)uncomp;
	b->alloc = usize2;
	b->method = RAW;
	b->uncomp_size = usize2; // Just incase it differs
	//fprintf(stderr, "Expanded %d to %d\n", b->comp_size, b->uncomp_size);
	break;
    }

    default:
	return -1;
    }

    return 0;
}

#define EBASE 65536
//static double entropy16(unsigned short *data, int len) {
//    double E[EBASE];
//    double P[EBASE];
//    double e = 0;
//    int i;
//    
//    for (i = 0; i < EBASE; i++)
//        P[i] = 0;
//
//    for (i = 0; i < len; i++)
//        P[data[i]]++;
//
//    for (i = 0; i < EBASE; i++) {
//        if (P[i]) {
//            P[i] /= len;
//            E[i] = -(log(P[i])/log(EBASE));
//        } else {
//            E[i] = 0;
//        }
//    }
//
//    for (e = i = 0; i < len; i++)
//        e += E[data[i]];
//
//    return e * log(EBASE)/log(256);
//}
//
//#define EBASE2 256
//static double entropy8(unsigned char *data, int len) {
//    int F[EBASE2];
//    double e = 0;
//    int i;
//    
//    for (i = 0; i < EBASE2; i++)
//        F[i] = 0;
//
//    for (i = 0; i < len; i++)
//        F[data[i]]++;
//
//    for (i = 0; i < EBASE2; i++) {
//        if (F[i]) {
//	    e += -log((double)F[i]/len) * F[i];
//        }
//    }
//
//    return e / log(EBASE2);
//}

static char *cram_compress_by_method(char *in, size_t in_size,
				     size_t *out_size,
				     enum cram_block_method method,
				     int level, int strat) {
    switch (method) {
    case GZIP:
	return zlib_mem_deflate(in, in_size, out_size, level, strat);

    case BZIP2: {
#ifdef HAVE_LIBBZ2
	unsigned int comp_size = in_size*1.01 + 600;
	char *comp = malloc(comp_size);
	if (!comp)
	    return NULL;

	if (BZ_OK != BZ2_bzBuffToBuffCompress(comp, &comp_size,
					      in, in_size,
					      level, 0, 30)) {
	    free(comp);
	    return NULL;
	}
	*out_size = comp_size;
	return comp;
#else
	return NULL;
#endif
    }

    case LZMA:
#ifdef HAVE_LIBLZMA
	return lzma_mem_deflate(in, in_size, out_size, level);
#else
	return NULL;
#endif

    case RANS0: {
	unsigned int out_size_i;
	unsigned char *cp;
	cp = rans_compress((unsigned char *)in, in_size, &out_size_i, 0);
	*out_size = out_size_i;
	return (char *)cp;
    }

    case RANS1: {
	unsigned int out_size_i;
	unsigned char *cp;
	
	cp = rans_compress((unsigned char *)in, in_size, &out_size_i, 1);
	*out_size = out_size_i;
	return (char *)cp;
    }

    case RAW:
	break;

    default:
        return NULL;
    }

    return NULL;
}

/*
 * Compresses a block using one of two different zlib strategies. If we only
 * want one choice set strat2 to be -1.
 *
 * The logic here is that sometimes Z_RLE does a better job than Z_FILTERED
 * or Z_DEFAULT_STRATEGY on quality data. If so, we'd rather use it as it is
 * significantly faster.
 */
int cram_compress_block(cram_fd *fd, cram_block *b, cram_metrics *metrics,
			int method, int level) {

    char *comp = NULL;
    size_t comp_size = 0;
    int strat;

    if (b->method != RAW) {
	// Maybe already compressed if s->block[0] was compressed and
	// we have e.g. s->block[DS_BA] set to s->block[0] due to only
	// one base type present and hence using E_HUFFMAN on block 0.
	// A second explicit attempt to compress the same block then
	// occurs.
	return 0;
    }

    //fprintf(stderr, "IN: block %d, sz %d\n", b->content_id, b->uncomp_size);

    if (method == RAW || level == 0 || b->uncomp_size == 0) {
	b->method = RAW;
	b->comp_size = b->uncomp_size;
	//fprintf(stderr, "Skip block id %d\n", b->content_id);
	return 0;
    }

    if (metrics) {
	if (fd->metrics_lock) pthread_mutex_lock(fd->metrics_lock);
	if (metrics->trial > 0 || --metrics->next_trial <= 0) {
	    size_t sz_best = INT_MAX;
	    size_t sz_gz_rle = 0;
	    size_t sz_gz_1 = 0;
	    size_t sz_gz_def = 0;
	    size_t sz_rans0 = 0;
	    size_t sz_rans1 = 0;
	    size_t sz_bzip2 = 0;
	    size_t sz_lzma = 0;
	    int method_best = 0;
	    char *c_best = NULL, *c = NULL;

	    if (metrics->revised_method)
		method = metrics->revised_method;
	    else
		metrics->revised_method = method;

	    if (metrics->next_trial <= 0) {
		metrics->next_trial = TRIAL_SPAN;
		metrics->trial = NTRIALS;
		metrics->sz_gz_rle /= 2;
		metrics->sz_gz_1   /= 2;
		metrics->sz_gz_def /= 2;
		metrics->sz_rans0  /= 2;
		metrics->sz_rans1  /= 2;
		metrics->sz_bzip2  /= 2;
		metrics->sz_lzma   /= 2;
	    }

	    if (fd->metrics_lock) pthread_mutex_unlock(fd->metrics_lock);
	    
	    if (method & (1<<GZIP_RLE)) {
		c = cram_compress_by_method((char *)b->data, b->uncomp_size,
					    &sz_gz_rle, GZIP, 1, Z_RLE);
		if (c && sz_best > sz_gz_rle) {
		    sz_best = sz_gz_rle;
		    method_best = GZIP_RLE;
		    if (c_best)
			free(c_best);
		    c_best = c;
		} else if (c) {
		    free(c);
		} else {
		    sz_gz_rle = b->uncomp_size*2+1000;
		}

		//fprintf(stderr, "Block %d; %d->%d\n", b->content_id, b->uncomp_size, sz_gz_rle);
	    }

	    if (method & (1<<GZIP)) {
		c = cram_compress_by_method((char *)b->data, b->uncomp_size,
					    &sz_gz_def, GZIP, level,
					    Z_FILTERED);
		if (c && sz_best > sz_gz_def) {
		    sz_best = sz_gz_def;
		    method_best = GZIP;
		    if (c_best)
			free(c_best);
		    c_best = c;
		} else if (c) {
		    free(c);
		} else {
		    sz_gz_def = b->uncomp_size*2+1000;
		}

		//fprintf(stderr, "Block %d; %d->%d\n", b->content_id, b->uncomp_size, sz_gz_def);
	    }

	    // Doesn't seem to buy us much, but occasionally we get data sets where
	    // trying to LZ match less hard is both a CPU and size win. (eg mc:i: tags)
	    if (method & (1<<GZIP_1)) {
		c = cram_compress_by_method((char *)b->data, b->uncomp_size,
					    &sz_gz_1, GZIP, 1,
					    Z_DEFAULT_STRATEGY);
		if (sz_best > sz_gz_1) {
		    sz_best = sz_gz_1;
		    method_best = GZIP_1;
		    if (c_best)
			free(c_best);
		    c_best = c;
		} else {
		    free(c);
		}

		//fprintf(stderr, "Block %d; %d->%d\n", b->content_id, b->uncomp_size, sz_gz_1);
	    }

	    if (method & (1<<RANS0)) {
		c = cram_compress_by_method((char *)b->data, b->uncomp_size,
					    &sz_rans0, RANS0, 0, 0);
		if (c && sz_best > sz_rans0) {
		    sz_best = sz_rans0;
		    method_best = RANS0;
		    if (c_best)
			free(c_best);
		    c_best = c;
		} else if (c) {
		    free(c);
		} else {
		    sz_rans0 = b->uncomp_size*2+1000;
		}
	    }

	    if (method & (1<<RANS1)) {
		c = cram_compress_by_method((char *)b->data, b->uncomp_size,
					    &sz_rans1, RANS1, 0, 0);
		if (c && sz_best > sz_rans1) {
		    sz_best = sz_rans1;
		    method_best = RANS1;
		    if (c_best)
			free(c_best);
		    c_best = c;
		} else if (c) {
		    free(c);
		} else {
		    sz_rans1 = b->uncomp_size*2+1000;
		}
	    }

	    if (method & (1<<BZIP2)) {
		c = cram_compress_by_method((char *)b->data, b->uncomp_size,
					    &sz_bzip2, BZIP2, level, 0);
		if (c && sz_best > sz_bzip2) {
		    sz_best = sz_bzip2;
		    method_best = BZIP2;
		    if (c_best)
			free(c_best);
		    c_best = c;
		} else if (c) {
		    free(c);
		} else {
		    sz_bzip2 = b->uncomp_size*2+1000;
		}
	    }

	    if (method & (1<<LZMA)) {
		c = cram_compress_by_method((char *)b->data, b->uncomp_size,
					    &sz_lzma, LZMA, level, 0);
		if (c && sz_best > sz_lzma) {
		    sz_best = sz_lzma;
		    method_best = LZMA;
		    if (c_best)
			free(c_best);
		    c_best = c;
		} else if (c) {
		    free(c);
		} else {
		    sz_lzma = b->uncomp_size*2+1000;
		}
	    }

	    //fprintf(stderr, "sz_best = %d\n", sz_best);

	    free(b->data);
	    b->data = (unsigned char *)c_best;
	    //printf("method_best = %s\n", cram_block_method2str(method_best));
	    b->method = (method_best == GZIP_RLE || method_best == GZIP_1)
		? GZIP : method_best;
	    b->comp_size = sz_best;

	    if (fd->metrics_lock) pthread_mutex_lock(fd->metrics_lock);
	    metrics->sz_gz_rle += sz_gz_rle;
	    metrics->sz_gz_1   += sz_gz_1;
	    metrics->sz_gz_def += sz_gz_def;
	    metrics->sz_rans0  += sz_rans0;
	    metrics->sz_rans1  += sz_rans1;
	    metrics->sz_bzip2  += sz_bzip2;
	    metrics->sz_lzma   += sz_lzma;
	    if (--metrics->trial == 0) {
		int best_method = RAW;
		int best_sz = INT_MAX;

		// Scale methods by cost
		if (fd->level <= 1) {
		    metrics->sz_rans1  *= 1.08;
		    metrics->sz_gz_rle *= 1.10;
		    metrics->sz_gz_1   *= 1.12;
		    metrics->sz_gz_def *= 1.15;
		    metrics->sz_bzip2  *= 1.20;
		    metrics->sz_lzma   *= 1.50;
		} else if (fd->level <= 3) {
		    metrics->sz_rans1  *= 1.02;
		    metrics->sz_gz_1   *= 1.02;
		    metrics->sz_gz_def *= 1.04;
		    metrics->sz_bzip2  *= 1.08;
		    metrics->sz_lzma   *= 1.10;
		} else if (fd->level <= 6) {
		    metrics->sz_rans1  *= 1.01;
		    metrics->sz_gz_1   *= 1.01;
		    metrics->sz_gz_def *= 1.02;
		    metrics->sz_bzip2  *= 1.03;
		    metrics->sz_lzma   *= 1.05;
		}

		if (method & (1<<GZIP_RLE) && best_sz > metrics->sz_gz_rle)
		    best_sz = metrics->sz_gz_rle, best_method = GZIP_RLE;

		if (method & (1<<GZIP_1) && best_sz > metrics->sz_gz_1)
		    best_sz = metrics->sz_gz_1, best_method = GZIP_1;

		if (method & (1<<GZIP) && best_sz > metrics->sz_gz_def)
		    best_sz = metrics->sz_gz_def, best_method = GZIP;

		if (method & (1<<RANS0) && best_sz > metrics->sz_rans0)
		    best_sz = metrics->sz_rans0, best_method = RANS0;

		if (method & (1<<RANS1) && best_sz > metrics->sz_rans1)
		    best_sz = metrics->sz_rans1, best_method = RANS1;

		if (method & (1<<BZIP2) && best_sz > metrics->sz_bzip2)
		    best_sz = metrics->sz_bzip2, best_method = BZIP2;

		if (method & (1<<LZMA) && best_sz > metrics->sz_lzma)
		    best_sz = metrics->sz_lzma, best_method = LZMA;

		if (best_method == GZIP_RLE) {
		    metrics->method = GZIP;
		    metrics->strat  = Z_RLE;
		} else if (best_method == GZIP_1) {
		    metrics->method = GZIP;
		    metrics->strat  = Z_DEFAULT_STRATEGY;
		} else {
		    metrics->method = best_method;
		    metrics->strat  = Z_FILTERED;
		}

		// If we see at least MAXFAIL trials in a row for a specific
		// compression method with more than MAXDELTA aggregate
		// size then we drop this from the list of methods used
		// for this block type.
#define MAXDELTA 0.20
#define MAXFAILS 4
		if (best_method == GZIP_RLE) {
		    metrics->gz_rle_cnt = 0;
		    metrics->gz_rle_extra = 0;
		} else if (best_sz < metrics->sz_gz_rle) {
		    double r = (double)metrics->sz_gz_rle / best_sz - 1;
		    if (++metrics->gz_rle_cnt >= MAXFAILS && 
			(metrics->gz_rle_extra += r) >= MAXDELTA)
			method &= ~(1<<GZIP_RLE);
		}

		if (best_method == GZIP_1) {
		    metrics->gz_1_cnt = 0;
		    metrics->gz_1_extra = 0;
		} else if (best_sz < metrics->sz_gz_1) {
		    double r = (double)metrics->sz_gz_1 / best_sz - 1;
		    if (++metrics->gz_1_cnt >= MAXFAILS && 
			(metrics->gz_1_extra += r) >= MAXDELTA)
			method &= ~(1<<GZIP_1);
		}

		if (best_method == GZIP) {
		    metrics->gz_def_cnt = 0;
		    metrics->gz_def_extra = 0;
		} else if (best_sz < metrics->sz_gz_def) {
		    double r = (double)metrics->sz_gz_def / best_sz - 1;
		    if (++metrics->gz_def_cnt >= MAXFAILS &&
			(metrics->gz_def_extra += r) >= MAXDELTA)
			method &= ~(1<<GZIP);
		}

		if (best_method == RANS0) {
		    metrics->rans0_cnt = 0;
		    metrics->rans0_extra = 0;
		} else if (best_sz < metrics->sz_rans0) {
		    double r = (double)metrics->sz_rans0 / best_sz - 1;
		    if (++metrics->rans0_cnt >= MAXFAILS &&
			(metrics->rans0_extra += r) >= MAXDELTA)
			method &= ~(1<<RANS0);
		}

		if (best_method == RANS1) {
		    metrics->rans1_cnt = 0;
		    metrics->rans1_extra = 0;
		} else if (best_sz < metrics->sz_rans1) {
		    double r = (double)metrics->sz_rans1 / best_sz - 1;
		    if (++metrics->rans1_cnt >= MAXFAILS &&
			(metrics->rans1_extra += r) >= MAXDELTA)
			method &= ~(1<<RANS1);
		}

		if (best_method == BZIP2) {
		    metrics->bzip2_cnt = 0;
		    metrics->bzip2_extra = 0;
		} else if (best_sz < metrics->sz_bzip2) {
		    double r = (double)metrics->sz_bzip2 / best_sz - 1;
		    if (++metrics->bzip2_cnt >= MAXFAILS &&
			(metrics->bzip2_extra += r) >= MAXDELTA)
			method &= ~(1<<BZIP2);
		}

		if (best_method == LZMA) {
		    metrics->lzma_cnt = 0;
		    metrics->lzma_extra = 0;
		} else if (best_sz < metrics->sz_lzma) {
		    double r = (double)metrics->sz_lzma / best_sz - 1;
		    if (++metrics->lzma_cnt >= MAXFAILS &&
			(metrics->lzma_extra += r) >= MAXDELTA)
			method &= ~(1<<LZMA);
		}

		//if (method != metrics->revised_method)
		//    fprintf(stderr, "%d: method from %x to %x\n",
		//	    b->content_id, metrics->revised_method, method);
		metrics->revised_method = method;
	    }
	    if (fd->metrics_lock) pthread_mutex_unlock(fd->metrics_lock);
	} else {
	    strat = metrics->strat;
	    method = metrics->method;

	    if (fd->metrics_lock) pthread_mutex_unlock(fd->metrics_lock);
	    comp = cram_compress_by_method((char *)b->data, b->uncomp_size,
					   &comp_size, method,
					   strat==Z_FILTERED?level:1,
					   strat);
	    if (!comp)
		return -1;

	    if (comp_size < b->uncomp_size) {
		free(b->data);
		b->data = (unsigned char *)comp;
		b->comp_size = comp_size;
		b->method = method;
	    } else {
		free(comp);
	    }
	}

    } else {
	// no cached metrics, so just do zlib?
	comp = cram_compress_by_method((char *)b->data, b->uncomp_size,
				       &comp_size, GZIP, level, Z_FILTERED);
	if (!comp) {
	    fprintf(stderr, "Compression failed!\n");
	    return -1;
	}

	if (comp_size < b->uncomp_size) {
	    free(b->data);
	    b->data = (unsigned char *)comp;
	    b->comp_size = comp_size;
	    b->method = GZIP;
	} else {
	    free(comp);
	}
    }

    if (fd->verbose)
	fprintf(stderr, "Compressed block ID %d from %d to %d by method %s\n",
		b->content_id, b->uncomp_size, b->comp_size,
		cram_block_method2str(b->method));

    if (b->method == RANS1)
	b->method = RANS0; // Spec just has RANS (not 0/1) with auto-sensing

    return 0;
}

cram_metrics *cram_new_metrics(void) {
    cram_metrics *m = calloc(1, sizeof(*m));
    if (!m)
	return NULL;
    m->trial = NTRIALS-1;
    m->next_trial = TRIAL_SPAN;
    m->method = RAW;
    m->strat = 0;
    m->revised_method = 0;

    return m;
}

char *cram_block_method2str(enum cram_block_method m) {
    switch(m) {
    case RAW:	   return "RAW";
    case GZIP:	   return "GZIP";
    case BZIP2:	   return "BZIP2";
    case LZMA:     return "LZMA";
    case RANS0:    return "RANS0";
    case RANS1:    return "RANS1";
    case GZIP_RLE: return "GZIP_RLE";
    case GZIP_1:   return "GZIP-1";
    case BM_ERROR: break;
    }
    return "?";
}

char *cram_content_type2str(enum cram_content_type t) {
    switch (t) {
    case FILE_HEADER:         return "FILE_HEADER";
    case COMPRESSION_HEADER:  return "COMPRESSION_HEADER";
    case MAPPED_SLICE:        return "MAPPED_SLICE";
    case UNMAPPED_SLICE:      return "UNMAPPED_SLICE";
    case EXTERNAL:            return "EXTERNAL";
    case CORE:                return "CORE";
    case CT_ERROR:            break;
    }
    return "?";
}

/*
 * Extra error checking on fclose to really ensure data is written.
 * Care needs to be taken to handle pipes vs real files.
 *
 * Returns 0 on success
 *        -1 on failure.
 */
int paranoid_fclose(FILE *fp) {
    if (-1 == fflush(fp) && errno != EBADF) {
	fclose(fp);
	return -1;
    }

    errno = 0;
#ifdef HAVE_FSYNC
    if (-1 == fsync(fileno(fp))) {
	if (errno != EINVAL) { // eg pipe
	    fclose(fp);
	    return -1;
	}
    }
#endif

    return fclose(fp);
}

/* ----------------------------------------------------------------------
 * Reference sequence handling
 *
 * These revolve around the refs_t structure, which may potentially be
 * shared between multiple cram_fd.
 *
 * We start with refs_create() to allocate an empty refs_t and then
 * populate it with @SQ line data using refs_from_header(). This is done on
 * cram_open().  Also at start up we can call cram_load_reference() which
 * is used with "scramble -r foo.fa". This replaces the fd->refs with the
 * new one specified. In either case refs2id() is then called which
 * maps ref_entry names to @SQ ids (refs_t->ref_id[]).
 *
 * Later, possibly within a thread, we will want to know the actual ref
 * seq itself, obtained by calling cram_get_ref().  This may use the
 * UR: or M5: fields or the filename specified in the original
 * cram_load_reference() call.
 *
 * Given the potential for multi-threaded reference usage, we have
 * reference counting (sorry for the confusing double use of "ref") to
 * track the number of callers interested in any specific reference.
 */

/*
 * Frees/unmaps a reference sequence and associated file handles.
 */
static void ref_entry_free_seq(ref_entry *e) {
    if (e->mf)
	mfclose(e->mf);
    if (e->seq && !e->mf)
	free(e->seq);

    e->seq = NULL;
    e->mf = NULL;
}

void refs_free(refs_t *r) {
    RP("refs_free()\n");

    if (--r->count > 0)
	return;

    if (!r)
	return;

    if (r->pool)
	string_pool_destroy(r->pool);

    if (r->h_meta) {
	HashIter *iter = HashTableIterCreate();
	HashItem *hi;

        while ((hi = HashTableIterNext(r->h_meta, iter))) {
	    ref_entry *e = (ref_entry *)hi->data.p;
	    if (!e)
		continue;
	    ref_entry_free_seq(e);
	    free(e);
	}

	HashTableIterDestroy(iter);
	HashTableDestroy(r->h_meta, 0);
    }
    
    if (r->ref_id)
	free(r->ref_id);

    if (r->fp)
	bzi_close(r->fp);

    pthread_mutex_destroy(&r->lock);

    free(r);
}

static refs_t *refs_create(void) {
    refs_t *r = calloc(1, sizeof(*r));

    RP("refs_create()\n");

    if (!r)
	return NULL;

    if (!(r->pool = string_pool_create(8192)))
	goto err;

    r->ref_id = NULL; // see refs2id() to populate.
    r->count = 1;
    r->last = NULL;
    r->last_id = -1;

    r->h_meta = HashTableCreate(16, HASH_DYNAMIC_SIZE | HASH_NONVOLATILE_KEYS);
    if (!r->h_meta)
	goto err;

    pthread_mutex_init(&r->lock, NULL);

    return r;

 err:
    refs_free(r);
    return NULL;
}

/*
 * Loads a FAI file for a reference.fasta.
 * "is_err" indicates whether failure to load is worthy of emitting an
 * error message. In some cases (eg with embedded references) we
 * speculatively load, just incase, and silently ignore errors.
 *
 * Returns the refs_t struct on success (maybe newly allocated);
 *         NULL on failure
 */
refs_t *refs_load_fai(refs_t *r_orig, char *fn, int is_err) {
    struct stat sb;
    FILE *fp = NULL;
    HashData hd;
    char fai_fn[PATH_MAX];
    char line[8192];
    refs_t *r = r_orig;
    int id = 0, id_alloc = 0;

    RP("refs_load_fai %s\n", fn);

    if (!r)
	if (!(r = refs_create()))
	    goto err;

    /* Open reference, for later use */
    if (stat(fn, &sb) != 0) {
	if (is_err)
	    perror(fn);
	goto err;
    }

    if (r->fp)
	bzi_close(r->fp);
    r->fp = NULL;

    if (!(r->fn = string_dup(r->pool, fn)))
	goto err;

    if (!(r->fp = bzi_open(fn, "r"))) {
	if (is_err)
	    perror(fn);
	goto err;
    }

    /* Parse .fai file and load meta-data */
    sprintf(fai_fn, "%.*s.fai", PATH_MAX-5, fn);
    if (stat(fai_fn, &sb) != 0) {
	if (is_err)
	    perror(fai_fn);
	goto err;
    }
    if (!(fp = fopen(fai_fn, "r"))) {
	if (is_err)
	    perror(fai_fn);
	goto err;
    }
    while (fgets(line, 8192, fp) != NULL) {
	ref_entry *e = malloc(sizeof(*e));
	char *cp;
	int n;
	HashItem *hi;

	if (!e)
	    return NULL;

	// id
	for (cp = line; *cp && !isspace(*cp); cp++)
	    ;
	*cp++ = 0;
	e->name = string_dup(r->pool, line);
	
	// length
	while (*cp && isspace(*cp))
	    cp++;
	e->length = strtoll(cp, &cp, 10);

	// offset
	while (*cp && isspace(*cp))
	    cp++;
	e->offset = strtoll(cp, &cp, 10);

	// bases per line
	while (*cp && isspace(*cp))
	    cp++;
	e->bases_per_line = strtol(cp, &cp, 10);

	// line length
	while (*cp && isspace(*cp))
	    cp++;
	e->line_length = strtol(cp, &cp, 10);

	// filename
	e->fn = r->fn;

	e->count = 0;
	e->seq = NULL;
	e->mf = NULL;

	hd.p = e;
	if (!(hi = HashTableAdd(r->h_meta, e->name, strlen(e->name), hd, &n))){
	    free(e);
	    return NULL;
	}

	if (!n) {
	    /* Replace old one if needed. */
	    ref_entry *r = (ref_entry *)hi->data.p;

	    if (r && (r->count != 0 || r->length != 0)) {
		/* Keep old one */
		free(e);
	    } else {
		if (r)
		    free(r);
		hi->data.p = e;
	    }	    
	}

	if (id >= id_alloc) {
	    int x;

	    id_alloc = id_alloc ?id_alloc*2 : 16;
	    r->ref_id = realloc(r->ref_id, id_alloc * sizeof(*r->ref_id));

	    for (x = id; x < id_alloc; x++)
		r->ref_id[x] = NULL;
	}
	r->ref_id[id] = e;
	r->nref = ++id;
    }

    RP("refs_load_fai %s END (success)\n", fn);

    fclose(fp);
    return r;

 err:
    RP("refs_load_fai %s END (fail)\n", fn);

    if (fp)
	fclose(fp);

    if (!r_orig)
	refs_free(r);
    
    return NULL;
}

/*
 * Verifies that the CRAM @SQ lines and .fai files match.
 */
static void sanitise_SQ_lines(cram_fd *fd) {
    int i;

    if (!fd->header)
	return;

    if (!fd->refs || !fd->refs->h_meta)
	return;

    for (i = 0; i < fd->header->nref; i++) {
	char *name = fd->header->ref[i].name;
	HashItem *hi = HashTableSearch(fd->refs->h_meta, name, 0);
	ref_entry *r;

	// We may have @SQ lines which have no known .fai, but do not
	// in themselves pose a problem because they are unused in the file.
	if (!hi)
	    continue;

	if (!(r = (ref_entry *)hi->data.p))
	    continue;

	if (r->length && r->length != fd->header->ref[i].len) {
	    assert(strcmp(r->name, fd->header->ref[i].name) == 0);

	    // Should we also check MD5sums here to ensure the correct
	    // reference was given?
	    fprintf(stderr, "WARNING: Header @SQ length mismatch for "
		    "ref %s, %d vs %d\n",
		    r->name, fd->header->ref[i].len, (int)r->length);

	    // Fixing the parsed @SQ header will make MD:Z: strings work
	    // and also stop it producing N for the sequence.
	    fd->header->ref[i].len = r->length;
	}
    }
}

/*
 * Indexes references by the order they appear in a BAM file. This may not
 * necessarily be the same order they appear in the fasta reference file.
 *
 * Returns 0 on success
 *        -1 on failure
 */
int refs2id(refs_t *r, SAM_hdr *h) {
    int i;

    if (r->ref_id)
	free(r->ref_id);
    if (r->last)
	r->last = NULL;

    r->ref_id = calloc(h->nref, sizeof(*r->ref_id));
    if (!r->ref_id)
	return -1;

    r->nref = h->nref;
    for (i = 0; i < h->nref; i++) {
	HashItem *hi;
	if ((hi = HashTableSearch(r->h_meta, h->ref[i].name, 0))) {
	    r->ref_id[i] = hi->data.p;
	} else {
	    fprintf(stderr, "Unable to find ref name '%s'\n",
		    h->ref[i].name);
	}
    }

    return 0;
}

/*
 * Generates refs_t entries based on @SQ lines in the header.
 * Returns 0 on success
 *         -1 on failure
 */
static int refs_from_header(refs_t *r, cram_fd *fd, SAM_hdr *h) {
    int i, j;

    if (!r)
	return -1;

    if (!h || h->nref == 0)
	return 0;

    //fprintf(stderr, "refs_from_header for %p mode %c\n", fd, fd->mode);

    /* Existing refs are fine, as long as they're compatible with the hdr. */
    if (!(r->ref_id = realloc(r->ref_id, (r->nref + h->nref) * sizeof(*r->ref_id))))
	return -1;

    /* Copy info from h->ref[i] over to r */
    for (i = 0, j = r->nref; i < h->nref; i++) {
	SAM_hdr_type *ty;
	SAM_hdr_tag *tag;
	HashData hd;
	int n;

	if (HashTableSearch(r->h_meta, h->ref[i].name, strlen(h->ref[i].name)))
	    // Ref already known about
	    continue;

	if (!(r->ref_id[j] = calloc(1, sizeof(ref_entry))))
	    return -1;

	if (!h->ref[i].name)
	    return -1;

	r->ref_id[j]->name = string_dup(r->pool, h->ref[i].name);
	r->ref_id[j]->length = 0; // marker for not yet loaded

	/* Initialise likely filename if known */
	if ((ty = sam_hdr_find(h, "SQ", "SN", h->ref[i].name))) {
	    if ((tag = sam_hdr_find_key(h, ty, "M5", NULL))) {
		r->ref_id[j]->fn = string_dup(r->pool, tag->str+3);
		//fprintf(stderr, "Tagging @SQ %s / %s\n", r->ref_id[j]->name, r->ref_id[j]->fn);
	    }
	}

	hd.p = r->ref_id[j];
	if (!HashTableAdd(r->h_meta, r->ref_id[j]->name,
			  strlen(r->ref_id[j]->name), hd, &n))
	    return -1;
	if (!n)
	    return -1;

	j++;
    }
    r->nref = j;

    return 0;
}

/*
 * Converts a directory and a filename into an expanded path, replacing %s
 * in directory with the filename and %[0-9]+s with portions of the filename
 * Any remaining parts of filename are added to the end with /%s.
 */
void expand_cache_path(char *path, char *dir, char *fn) {
    char *cp;

    while ((cp = strchr(dir, '%'))) {
	strncpy(path, dir, cp-dir);
	path += cp-dir;

	if (*++cp == 's') {
	    strcpy(path, fn);
	    path += strlen(fn);
	    fn += strlen(fn);
	    cp++;
	} else if (*cp >= '0' && *cp <= '9') {
	    char *endp;
	    long l;

	    l = strtol(cp, &endp, 10);
	    l = MIN(l, strlen(fn));
	    if (*endp == 's') {
		strncpy(path, fn, l);
		path += l;
		fn += l;
		*path = 0;
		cp = endp+1;
	    } else {
		*path++ = '%';
		*path++ = *cp++;
	    }
	} else {
	    *path++ = '%';
	    *path++ = *cp++;
	}
	dir = cp;
    }
    strcpy(path, dir);
    path += strlen(dir);
    if (*fn && path[-1] != '/')
	*path++ = '/';
    strcpy(path, fn);
}

/*
 * Make the directory containing path and any prefix directories.
 */
void mkdir_prefix(char *path, int mode) {
    char *cp = strrchr(path, '/');
    if (!cp)
	return;

    *cp = 0;
    if (is_directory(path)) {
	*cp = '/';
	return;
    }

    if (mkdir(path, mode) == 0) {
	chmod(path, mode);
	*cp = '/';
	return;
    }

    mkdir_prefix(path, mode);
    mkdir(path, mode);
    chmod(path, mode);
    *cp = '/';
}

/*
 * Queries the M5 string from the header and attempts to populate the
 * reference from this using the REF_PATH environment.
 *
 * Returns 0 on sucess
 *        -1 on failure
 */
static int cram_populate_ref(cram_fd *fd, int id, ref_entry *r) {
    char *ref_path = getenv("REF_PATH");
    SAM_hdr_type *ty;
    SAM_hdr_tag *tag;
    char path[PATH_MAX], path_tmp[PATH_MAX];
    char *local_cache = getenv("REF_CACHE");
    mFILE *mf;

    if (fd->verbose)
	fprintf(stderr, "cram_populate_ref on fd %p, id %d\n", fd, id);

    if (!ref_path)
	ref_path = ".";

    if (!r->name)
	return -1;

    if (!(ty = sam_hdr_find(fd->header, "SQ", "SN", r->name)))
	return -1;

    if (!(tag = sam_hdr_find_key(fd->header, ty, "M5", NULL)))
	goto no_M5;

    if (fd->verbose)
	fprintf(stderr, "Querying ref %s\n", tag->str+3);

    /* Use cache if available */
    if (local_cache && *local_cache) {
	struct stat sb;
	bzi_FILE *fp;

	expand_cache_path(path, local_cache, tag->str+3);

	if (0 == stat(path, &sb) && (fp = bzi_open(path, "r"))) {
	    r->length = sb.st_size;
	    r->offset = r->line_length = r->bases_per_line = 0;

	    r->fn = string_dup(fd->refs->pool, path);

	    if (fd->refs->fp)
		bzi_close(fd->refs->fp);
	    fd->refs->fp = fp;
	    fd->refs->fn = r->fn;

	    // Fall back to cram_get_ref() where it'll do the actual
	    // reading of the file.
	    return 0;
	}
    }

    /* Otherwise search */
    if ((mf = open_path_mfile(tag->str+3, ref_path, NULL))) {
	size_t sz;
	r->seq = mfsteal(mf, &sz);
	if (r->seq) {
	    r->mf = NULL;
	} else {
	    // keep mf around as we couldn't detach
	    r->seq = mf->data;
	    r->mf = mf;
	}
	r->length = sz;
    } else {
	refs_t *refs;
	char *fn;

    no_M5:
	/* Failed to find in search path or M5 cache, see if @SQ UR: tag? */
	if (!(tag = sam_hdr_find_key(fd->header, ty, "UR", NULL)))
	    return -1;

	fn = (strncmp(tag->str+3, "file:", 5) == 0)
	    ? tag->str+8
	    : tag->str+3;

	if (fd->refs->fp) {
	    bzi_close(fd->refs->fp);
	    fd->refs->fp = NULL;
	}
	if (!(refs = refs_load_fai(fd->refs, fn, 0)))
	    return -1;
	sanitise_SQ_lines(fd);

	fd->refs = refs;
	if (fd->refs->fp) {
	    bzi_close(fd->refs->fp);
	    fd->refs->fp = NULL;
	}

	if (!fd->refs->fn)
	    return -1;

	if (-1 == refs2id(fd->refs, fd->header))
	    return -1;
	if (!fd->refs->ref_id || !fd->refs->ref_id[id])
	    return -1;

	// Local copy already, so fall back to cram_get_ref().
	return 0;
    }

    /* Populate the local disk cache if required */
    if (local_cache && *local_cache) {
	FILE *fp;
	int i;

	expand_cache_path(path, local_cache, tag->str+3);
	if (fd->verbose)
	    fprintf(stderr, "Path='%s'\n", path);
	mkdir_prefix(path, 01777);

	i = 0;
	do {
	    sprintf(path_tmp, "%s.tmp_%d", path, /*getpid(),*/ i);
	    i++;
	    fp = fopen(path_tmp, "wx");
	} while (fp == NULL && errno == EEXIST);
	if (!fp) {
	    perror(path_tmp);

	    // Not fatal - we have the data already so keep going.
	    return 0;
	}

	if (r->length != fwrite(r->seq, 1, r->length, fp)) {
	    perror(path);
	}
	if (-1 == paranoid_fclose(fp)) {
	    unlink(path_tmp);
	} else {
	    if (0 == chmod(path_tmp, 0444))
		rename(path_tmp, path);
	    else
		unlink(path_tmp);
	}
    }

    return 0;
}

static void cram_ref_incr_locked(refs_t *r, int id) {
    RP("%d INC REF %d, %d %p\n", gettid(), id, (int)(id>=0?r->ref_id[id]->count+1:-999), id>=0?r->ref_id[id]->seq:(char *)1);

    if (id < 0 || !r->ref_id[id] || !r->ref_id[id]->seq)
	return;

    if (r->last_id == id)
	r->last_id = -1;

    ++r->ref_id[id]->count;
}

void cram_ref_incr(refs_t *r, int id) {
    pthread_mutex_lock(&r->lock);
    cram_ref_incr_locked(r, id);
    pthread_mutex_unlock(&r->lock);
}

static void cram_ref_decr_locked(refs_t *r, int id) {
    RP("%d DEC REF %d, %d %p\n", gettid(), id, (int)(id>=0?r->ref_id[id]->count-1:-999), id>=0?r->ref_id[id]->seq:(char *)1);

    if (id < 0 || !r->ref_id[id] || !r->ref_id[id]->seq) {
	assert(id < 0 || !r->ref_id[id] || r->ref_id[id]->count >= 0);
	return;
    }

    if (--r->ref_id[id]->count <= 0) {
	assert(r->ref_id[id]->count == 0);
	if (r->last_id >= 0) {
	    if (r->ref_id[r->last_id]->count <= 0 &&
		r->ref_id[r->last_id]->seq) {
		RP("%d FREE REF %d (%p)\n", gettid(),
		   r->last_id, r->ref_id[r->last_id]->seq);
		ref_entry_free_seq(r->ref_id[r->last_id]);
		r->ref_id[r->last_id]->length = 0;
	    }
	}
	r->last_id = id;
    }
}

void cram_ref_decr(refs_t *r, int id) {
    pthread_mutex_lock(&r->lock);
    cram_ref_decr_locked(r, id);
    pthread_mutex_unlock(&r->lock);
}

/*
 * Used by cram_ref_load and cram_ref_get. The file handle will have
 * already been opened, so we can catch it. The ref_entry *e informs us
 * of whether this is a multi-line fasta file or a raw MD5 style file.
 * Either way we create a single contiguous sequence.
 *
 * Returns all or part of a reference sequence on success (malloced);
 *         NULL on failure.
 */
char *load_ref_portion(bzi_FILE *fp, ref_entry *e, int start, int end) {
    off_t offset, len;
    char *seq;

    if (end < start)
	end = start;

    /*
     * Compute locations in file. This is trivial for the MD5 files, but
     * is still necessary for the fasta variants.
     */
    offset = e->line_length
	? e->offset + (start-1)/e->bases_per_line * e->line_length +
	  (start-1) % e->bases_per_line
	: start-1;

    len = (e->line_length
	   ? e->offset + (end-1)/e->bases_per_line * e->line_length + 
	     (end-1) % e->bases_per_line
	   : end-1) - offset + 1;

    if (0 != bzi_seek(fp, offset, SEEK_SET)) {
	perror("fseeko() on reference file");
	return NULL;
    }

    if (len == 0 || !(seq = malloc(len))) {
	return NULL;
    }

    if (len != bzi_read(seq, 1, len, fp)) {
	perror("fread() on reference file");
	free(seq);
	return NULL;
    }

    /* Strip white-space if required. */
    if (len != end-start+1) {
	int i, j;
	char *cp = seq;
	char *cp_to;

	for (i = j = 0; i < len; i++) {
	    if (cp[i] >= '!' && cp[i] <= '~')
		cp[j++] = toupper(cp[i]);
	}
	cp_to = cp+j;

	if (cp_to - seq != end-start+1) {
	    fprintf(stderr, "Malformed reference file?\n");
	    free(seq);
	    return NULL;
	}
    } else {
	int i;
	for (i = 0; i < len; i++) {
	    seq[i] = toupper(seq[i]);
	}
    }

    return seq;
}

/*
 * Load the entire reference 'id'.
 * This also increments the reference count by 1.
 *
 * Returns ref_entry on success;
 *         NULL on failure
 */
ref_entry *cram_ref_load(refs_t *r, int id) {
    ref_entry *e = r->ref_id[id];
    int start = 1, end = e->length;
    char *seq;

    if (e->seq) {
	return e;
    }

    assert(e->count == 0);

    if (r->last) {
#ifdef REF_DEBUG
	int idx = 0;
	for (idx = 0; idx < r->nref; idx++)
	    if (r->last == r->ref_id[idx])
		break;
	RP("%d cram_ref_load DECR %d => %d\n", gettid(), idx, r->last->count-1);
#endif

	assert(r->last->count > 0);
	if (--r->last->count <= 0) {
	    RP("%d FREE REF %d (%p)\n", gettid(), id, r->last->seq);
	    if (r->last->seq)
		ref_entry_free_seq(r->last);
	}
    }

    /* Open file if it's not already the current open reference */
    if (strcmp(r->fn, e->fn) || r->fp == NULL) {
	if (r->fp)
	    bzi_close(r->fp);
	r->fn = e->fn;
	if (!(r->fp = bzi_open(r->fn, "r"))) {
	    perror(r->fn);
	    return NULL;
	}
    }

    RP("%d Loading ref %d (%d..%d)\n", gettid(), id, start, end);

    if (!(seq = load_ref_portion(r->fp, e, start, end))) {
	return NULL;
    }

    RP("%d Loaded ref %d (%d..%d) = %p\n", gettid(), id, start, end, seq);

    RP("%d INC REF %d, %d\n", gettid(), id, (int)(e->count+1));
    e->seq = seq;
    e->mf = NULL;
    e->count++;

    /*
     * Also keep track of last used ref so incr/decr loops on the same
     * sequence don't cause load/free loops.
     */
    RP("%d cram_ref_load INCR %d => %d\n", gettid(), id, e->count+1);
    r->last = e;
    e->count++; 

    return e;
}

/*
 * Returns a portion of a reference sequence from start to end inclusive.
 * The returned pointer is owned by either the cram_file fd or by the
 * internal refs_t structure and should not be freed  by the caller.
 *
 * The difference is whether or not this refs_t is in use by just the one
 * cram_fd or by multiples, or whether we have multiple threads accessing
 * references. In either case fd->shared will be true and we start using
 * reference counting to track the number of users of a specific reference
 * sequence.
 *
 * Otherwise the ref seq returned is allocated as part of cram_fd itself
 * and will be freed up on the next call to cram_get_ref or cram_close.
 *
 * To return the entire reference sequence, specify start as 1 and end
 * as 0.
 *
 * To cease using a reference, call cram_ref_decr().
 *
 * Returns reference on success,
 *         NULL on failure
 */
char *cram_get_ref(cram_fd *fd, int id, int start, int end) {
    ref_entry *r;
    char *seq;
    int ostart = start;

    if (id == -1)
	return NULL;

    /* FIXME: axiomatic query of r->seq being true?
     * Or shortcut for unsorted data where we load once and never free?
     */

    //fd->shared_ref = 1; // hard code for now to simplify things

    if (fd->ref_lock) pthread_mutex_lock(fd->ref_lock);

    RP("%d cram_get_ref on fd %p, id %d, range %d..%d\n", gettid(), fd, id, start, end);

    /*
     * Unsorted data implies we want to fetch an entire reference at a time.
     * We just deal with this at the moment by claiming we're sharing
     * references instead, which has the same requirement.
     */
    if (fd->unsorted)
	fd->shared_ref = 1;


    /* Sanity checking: does this ID exist? */
    if (id >= fd->refs->nref) {
	fprintf(stderr, "No reference found for id %d\n", id);
	if (fd->ref_lock) pthread_mutex_unlock(fd->ref_lock);
	return NULL;
    }

    if (!fd->refs || !fd->refs->ref_id[id]) {
	fprintf(stderr, "No reference found for id %d\n", id);
	if (fd->ref_lock) pthread_mutex_unlock(fd->ref_lock);
	return NULL;
    }

    if (!(r = fd->refs->ref_id[id])) {
	fprintf(stderr, "No reference found for id %d\n", id);
	if (fd->ref_lock) pthread_mutex_unlock(fd->ref_lock);
	return NULL;
    }


    /*
     * It has an entry, but may not have been populated yet.
     * Any manually loaded .fai files have their lengths known.
     * A ref entry computed from @SQ lines (M5 or UR field) will have
     * r->length == 0 unless it's been loaded once and verified that we have
     * an on-disk filename for it.
     *
     * 19 Sep 2013: Moved the lock here as the cram_populate_ref code calls
     * open_path_mfile and libcurl, which isn't multi-thread safe unless I
     * rewrite my code to have one curl handle per thread.
     */
    pthread_mutex_lock(&fd->refs->lock);
    if (r->length == 0) {
	if (cram_populate_ref(fd, id, r) == -1) {
	    fprintf(stderr, "Failed to populate reference for id %d\n", id);
	    pthread_mutex_unlock(&fd->refs->lock);
	    if (fd->ref_lock) pthread_mutex_unlock(fd->ref_lock);
	    return NULL;
	}
	r = fd->refs->ref_id[id];
	if (fd->unsorted)
	    cram_ref_incr_locked(fd->refs, id);
    }


    /*
     * We now know that we the filename containing the reference, so check
     * for limits. If it's over half the reference we'll load all of it in
     * memory as this will speed up subsequent calls.
     */
    if (end < 1)
	end = r->length;
    if (end >= r->length)
	end  = r->length; 
    if (start < 1)
	return NULL;

    if (end - start >= 0.5*r->length || fd->shared_ref) {
	start = 1;
	end = r->length;
    }
    
    /*
     * Maybe we have it cached already? If so use it.
     *
     * Alternatively if we don't have the sequence but we're sharing
     * references and/or are asking for the entire length of it, then
     * load the full reference into the refs structure and return
     * a pointer to that one instead.
     */
    if (fd->shared_ref || r->seq || (start == 1 && end == r->length)) {
	char *cp;

	if (id >= 0) {
	    if (r->seq) {
		cram_ref_incr_locked(fd->refs, id);
	    } else {
		ref_entry *e;
		if (!(e = cram_ref_load(fd->refs, id))) {
		    pthread_mutex_unlock(&fd->refs->lock);
		    if (fd->ref_lock) pthread_mutex_unlock(fd->ref_lock);
		    return NULL;
		}

		/* unsorted data implies cache ref indefinitely, to avoid
		 * continually loading and unloading.
		 */
		if (fd->unsorted)
		    cram_ref_incr_locked(fd->refs, id);
	    }	    

	    fd->ref = NULL; /* We never access it directly */
	    fd->ref_start = 1;
	    fd->ref_end   = r->length;
	    fd->ref_id    = id;

	    cp = fd->refs->ref_id[id]->seq + ostart-1;
	} else {
	    fd->ref = NULL;
	    cp = NULL;
	}

	RP("%d cram_get_ref returning for id %d, count %d\n", gettid(), id, (int)r->count);

	pthread_mutex_unlock(&fd->refs->lock);
	if (fd->ref_lock) pthread_mutex_unlock(fd->ref_lock);
	return cp;
    }

    /*
     * Otherwise we're not sharing, we don't have a copy of it already and
     * we're only asking for a small portion of it.
     *
     * In this case load up just that segment ourselves, freeing any old
     * small segments in the process.
     */

    /* Unmapped ref ID */
    if (id < 0) {
	if (fd->ref_free) {
	    free(fd->ref_free);
	    fd->ref_free = NULL;
	}
	fd->ref = NULL;
	fd->ref_id = id;
	pthread_mutex_unlock(&fd->refs->lock);
	if (fd->ref_lock) pthread_mutex_unlock(fd->ref_lock);
	return NULL;
    }

    /* Open file if it's not already the current open reference */
    if (strcmp(fd->refs->fn, r->fn) || fd->refs->fp == NULL) {
	if (fd->refs->fp)
	    bzi_close(fd->refs->fp);
	fd->refs->fn = r->fn;
	if (!(fd->refs->fp = bzi_open(fd->refs->fn, "r"))) {
	    perror(fd->refs->fn);
	    pthread_mutex_unlock(&fd->refs->lock);
	    if (fd->ref_lock) pthread_mutex_unlock(fd->ref_lock);
	    return NULL;
	}
    }

    if (!(fd->ref = load_ref_portion(fd->refs->fp, r, start, end))) {
	pthread_mutex_unlock(&fd->refs->lock);
	if (fd->ref_lock) pthread_mutex_unlock(fd->ref_lock);
	return NULL;
    }

    if (fd->ref_free)
	free(fd->ref_free);

    fd->ref_id    = id;
    fd->ref_start = start;
    fd->ref_end   = end;
    fd->ref_free = fd->ref;
    seq = fd->ref;

    pthread_mutex_unlock(&fd->refs->lock);
    if (fd->ref_lock) pthread_mutex_unlock(fd->ref_lock);

    return seq + ostart - start;
}

/*
 * If fd has been opened for reading, it may be permitted to specify 'fn'
 * as NULL and let the code auto-detect the reference by parsing the
 * SAM header @SQ lines.
 */
int cram_load_reference(cram_fd *fd, char *fn) {
    int ret = 0;

    if (fn) {
	fd->refs = refs_load_fai(fd->refs, fn,
				 !(fd->embed_ref && fd->mode == 'r'));
	fn = fd->refs ? fd->refs->fn : NULL;
        if (!fn)
            ret = -1;
	sanitise_SQ_lines(fd);
    }
    fd->ref_fn = fn;

    if (!fd->refs && fd->header) {
	if (!(fd->refs = refs_create()))
	    return -1;
	if (-1 == refs_from_header(fd->refs, fd, fd->header))
	    return -1;
    }

    if (-1 == refs2id(fd->refs, fd->header))
	return -1;

    return ret;
}

/* ----------------------------------------------------------------------
 * Containers
 */

/*
 * Creates a new container, specifying the maximum number of slices
 * and records permitted.
 *
 * Returns cram_container ptr on success
 *         NULL on failure
 */
cram_container *cram_new_container(int nrec, int nslice) {
    cram_container *c = calloc(1, sizeof(*c));
    enum cram_DS_ID id;

    if (!c)
	return NULL;

    c->curr_ref = -2;

    c->max_c_rec = nrec * nslice;
    c->curr_c_rec = 0;

    c->max_rec = nrec;
    c->record_counter = 0;
    c->num_bases = 0;
    c->s_num_bases = 0;

    c->max_slice = nslice;
    c->curr_slice = 0;

    c->pos_sorted = 1;
    c->max_apos   = 0;
    c->multi_seq  = 0;

    c->bams = NULL;

    if (!(c->slices = (cram_slice **)calloc(nslice, sizeof(cram_slice *))))
	goto err;
    c->slice = NULL;

    if (!(c->comp_hdr = cram_new_compression_header()))
	goto err;
    c->comp_hdr_block = NULL;

    for (id = DS_RN; id < DS_TN; id++)
	if (!(c->stats[id] = cram_stats_create())) goto err;
    
    //c->aux_B_stats = cram_stats_create();

    if (!(c->tags_used = HashTableCreate(16, HASH_DYNAMIC_SIZE)))
	goto err;
    c->refs_used = 0;

    c->last_name = "";

    c->crc32 = 0;

    return c;

 err:
    if (c) {
	if (c->slices)
	    free(c->slices);
	free(c);
    }
    return NULL;
}

void cram_free_container(cram_container *c) {
    enum cram_DS_ID id;
    int i;

    if (!c)
	return;

    if (c->refs_used)
	free(c->refs_used);

    if (c->landmark)
	free(c->landmark);

    if (c->comp_hdr)
	cram_free_compression_header(c->comp_hdr);

    if (c->comp_hdr_block)
	cram_free_block(c->comp_hdr_block);

    if (c->slices) {
	for (i = 0; i < c->max_slice; i++)
	    if (c->slices[i])
		cram_free_slice(c->slices[i]);
	free(c->slices);
    }

    for (id = DS_RN; id < DS_TN; id++)
	if (c->stats[id]) cram_stats_free(c->stats[id]);

    //if (c->aux_B_stats) cram_stats_free(c->aux_B_stats);
    
    if (c->tags_used) {
        HashItem *hi;
        HashIter *iter = HashTableIterCreate();

	while (iter && (hi = HashTableIterNext(c->tags_used, iter))) {
	    cram_tag_map *tm = (cram_tag_map *)hi->data.p;
	    cram_codec *c = tm->codec;

	    if (c && c->free) c->free(c);
	    free(tm);
	}
	
	HashTableDestroy(c->tags_used, 0);
	HashTableIterDestroy(iter);
    }

    free(c);
}

/*
 * Reads a container header.
 *
 * Returns cram_container on success
 *         NULL on failure or no container left (fd->err == 0).
 */
cram_container *cram_read_container(cram_fd *fd) {
    cram_container c2, *c;
    int i, s;
    size_t rd = 0;
    uint32_t crc = 0;
    
    fd->err = 0;
    fd->eof = 0;

    memset(&c2, 0, sizeof(c2));
    if (IS_CRAM_1_VERS(fd)) {
	if ((s = itf8_decode_crc(fd, &c2.length, &crc)) == -1) {
	    fd->eof = 1;
	    return NULL;
	} else {
	    rd+=s;
	}
    } else {
	uint32_t len;
	if ((s = int32_decode(fd, &c2.length)) == -1) {
	    if (CRAM_MAJOR_VERS(fd->version) == 2 &&
		CRAM_MINOR_VERS(fd->version) == 0)
		fd->eof = 1; // EOF blocks arrived in v2.1
	    else
		fd->eof = fd->empty_container ? 1 : 2;
	    return NULL;
	} else {
	    rd+=s;
	}
	len = le_int4(c2.length);
	crc = iolib_crc32(0L, (unsigned char *)&len, 4);
    }
    if ((s = itf8_decode_crc(fd, &c2.ref_seq_id, &crc))   == -1) return NULL; else rd+=s;
    if ((s = itf8_decode_crc(fd, &c2.ref_seq_start, &crc))== -1) return NULL; else rd+=s;
    if ((s = itf8_decode_crc(fd, &c2.ref_seq_span, &crc)) == -1) return NULL; else rd+=s;
    if ((s = itf8_decode_crc(fd, &c2.num_records, &crc))  == -1) return NULL; else rd+=s;

    if (IS_CRAM_1_VERS(fd)) {
	c2.record_counter = 0;
	c2.num_bases = 0;
    } else {
	if (IS_CRAM_3_VERS(fd)) {
	    if ((s = ltf8_decode_crc(fd, &c2.record_counter, &crc)) == -1)
		return NULL;
	    else
		rd += s;
	} else {
	    int32_t i32;
	    if ((s = itf8_decode_crc(fd, &i32, &crc)) == -1)
		return NULL;
	    else
		rd += s;
	    c2.record_counter = i32;
	}

	if ((s = ltf8_decode_crc(fd, &c2.num_bases, &crc))== -1)
	    return NULL;
	else
	    rd += s;
    }
    if ((s = itf8_decode_crc(fd, &c2.num_blocks, &crc))   == -1) return NULL; else rd+=s;
    if ((s = itf8_decode_crc(fd, &c2.num_landmarks, &crc))== -1) return NULL; else rd+=s;

    if (!(c = calloc(1, sizeof(*c))))
	return NULL;

    *c = c2;

    if (!(c->landmark = malloc(c->num_landmarks * sizeof(int32_t))) &&
	c->num_landmarks) {
	fd->err = errno;
	cram_free_container(c);
	return NULL;
    }  
    for (i = 0; i < c->num_landmarks; i++) {
	if ((s = itf8_decode_crc(fd, &c->landmark[i], &crc)) == -1) {
	    cram_free_container(c);
	    return NULL;
	} else {
	    rd += s;
	}
    }

    if (IS_CRAM_3_VERS(fd)) {
	if (-1 == int32_decode(fd, (int32_t *)&c->crc32))
	    return NULL;
	else
	    rd+=4;

	if (!fd->ignore_md5 && crc != c->crc32) {
	    fprintf(stderr, "Container header CRC32 failure\n");
	    cram_free_container(c);
	    return NULL;
	}
    }

    c->offset = rd;
    c->slices = NULL;
    c->curr_slice = 0;
    c->max_slice = c->num_landmarks;
    c->slice_rec = 0;
    c->curr_rec = 0;
    c->max_rec = 0;

    if (c->ref_seq_id == -2) {
	c->multi_seq = 1;
	fd->multi_seq = 1;
    }

    fd->empty_container =
	(c->num_records == 0 &&
	 c->ref_seq_id == -1 &&
	 c->ref_seq_start == 0x454f46 /* EOF */) ? 1 : 0;

    return c;
}

/*
 * Writes a container structure.
 *
 * Returns 0 on success
 *        -1 on failure
 */
int cram_write_container(cram_fd *fd, cram_container *c) {
    char buf_a[1024], *buf = buf_a, *cp;
    int i;

    if (55 + c->num_landmarks * 5 >= 1024)
	buf = malloc(55 + c->num_landmarks * 5);
    cp = buf;

    *(int32_t *)cp = le_int4(c->length);
    cp += 4;

    if (c->multi_seq) {
	cp += itf8_put(cp, -2);
	cp += itf8_put(cp, 0);
	cp += itf8_put(cp, 0);
    } else {
	cp += itf8_put(cp, c->ref_seq_id);
	cp += itf8_put(cp, c->ref_seq_start);
	cp += itf8_put(cp, c->ref_seq_span);
    }
    cp += itf8_put(cp, c->num_records);
    if (IS_CRAM_3_VERS(fd))
	cp += ltf8_put(cp, c->record_counter);
    else
	cp += itf8_put(cp, c->record_counter);
    cp += ltf8_put(cp, c->num_bases);
    cp += itf8_put(cp, c->num_blocks);
    cp += itf8_put(cp, c->num_landmarks);
    for (i = 0; i < c->num_landmarks; i++)
	cp += itf8_put(cp, c->landmark[i]);

    if (IS_CRAM_3_VERS(fd)) {
	c->crc32 = iolib_crc32(0L, (uc *)buf, cp-buf);
	cp[0] =  c->crc32        & 0xff;
	cp[1] = (c->crc32 >>  8) & 0xff;
	cp[2] = (c->crc32 >> 16) & 0xff;
	cp[3] = (c->crc32 >> 24) & 0xff;
	cp += 4;
    }

    if (cp-buf != CRAM_IO_WRITE(buf, 1, cp-buf, fd)) {
	if (buf != buf_a)
	    free(buf);
	return -1;
    }

    if (buf != buf_a)
	free(buf);

    return 0;
}

// common component shared by cram_flush_container{,_mt}
static int cram_flush_container2(cram_fd *fd, cram_container *c) {
    int i, j;

    if (c->curr_slice > 0 && !c->slices)
	return -1;

    //fprintf(stderr, "Writing container %d, sum %u\n", c->record_counter, sum);

    /* Write the container struct itself */
    if (0 != cram_write_container(fd, c))
	return -1;

    /* And the compression header */
    if (0 != cram_write_block(fd, c->comp_hdr_block))
	return -1;

    /* Followed by the slice blocks */
    for (i = 0; i < c->curr_slice; i++) {
	cram_slice *s = c->slices[i];

	if (0 != cram_write_block(fd, s->hdr_block))
	    return -1;

	for (j = 0; j < s->hdr->num_blocks; j++) {
	    if (0 != cram_write_block(fd, s->block[j]))
		return -1;
	}
    }

    return CRAM_IO_FLUSH(fd) == 0 ? 0 : -1;
}

/*
 * Flushes a completely or partially full container to disk, writing
 * container structure, header and blocks. This also calls the encoder
 * functions.
 *
 * Returns 0 on success
 *        -1 on failure
 */
int cram_flush_container(cram_fd *fd, cram_container *c) {
    /* Encode the container blocks and generate compression header */
    if (0 != cram_encode_container(fd, c))
	return -1;

    return cram_flush_container2(fd, c);
}

typedef struct {
    cram_fd *fd;
    cram_container *c;
} cram_job;

void *cram_flush_thread(void *arg) {
    cram_job *j = (cram_job *)arg;

    /* Encode the container blocks and generate compression header */
    if (0 != cram_encode_container(j->fd, j->c)) {
	fprintf(stderr, "cram_encode_container failed\n");
	return NULL;
    }

    return arg;
}

static int cram_flush_result(cram_fd *fd) {
    int i, ret = 0;
    t_pool_result *r;

    while ((r = t_pool_next_result(fd->rqueue))) {
	cram_job *j = (cram_job *)r->data;
	cram_container *c;

	if (!j) {
	    t_pool_delete_result(r, 0);
	    return -1;
	}

	fd = j->fd;
	c = j->c;

	if (fd->mode == 'w')
	    if (0 != cram_flush_container2(fd, c))
		return -1;

	/* Free the container */
	for (i = 0; i < c->max_slice; i++) {
	    if (c->slices && c->slices[i]) {
		cram_free_slice(c->slices[i]);
		c->slices[i] = NULL;
	    }
	}

	c->slice = NULL;
	c->curr_slice = 0;

	cram_free_container(c);

	ret |= CRAM_IO_FLUSH(fd) == 0 ? 0 : -1;

	t_pool_delete_result(r, 1);
    }

    return ret;
}

int cram_flush_container_mt(cram_fd *fd, cram_container *c) {
    cram_job *j;

    if (!fd->pool)
	return cram_flush_container(fd, c);

    if (!(j = malloc(sizeof(*j))))
	return -1;
    j->fd = fd;
    j->c = c;
    
    t_pool_dispatch(fd->pool, fd->rqueue, cram_flush_thread, j);

    return cram_flush_result(fd);
}

/* ----------------------------------------------------------------------
 * Compression headers; the first part of the container
 */

/*
 * Creates a new blank container compression header
 *
 * Returns header ptr on success
 *         NULL on failure
 */
cram_block_compression_hdr *cram_new_compression_header(void) {
    cram_block_compression_hdr *hdr = calloc(1, sizeof(*hdr));
    if (!hdr)
	return NULL;

    if (!(hdr->TD_blk = cram_new_block(CORE, 0))) {
	free(hdr);
	return NULL;
    }

    if (!(hdr->TD = HashTableCreate(16, HASH_DYNAMIC_SIZE))) {
	cram_free_block(hdr->TD_blk);
	free(hdr);
	return NULL;
    }

    return hdr;
}

void cram_free_compression_header(cram_block_compression_hdr *hdr) {
    int i;

    if (hdr->landmark)
	free(hdr->landmark);

    if (hdr->preservation_map)
	HashTableDestroy(hdr->preservation_map, 0);

    for (i = 0; i < CRAM_MAP_HASH; i++) {
	cram_map *m, *m2;
	for (m = hdr->rec_encoding_map[i]; m; m = m2) {
	    m2 = m->next;
	    if (m->codec)
		m->codec->free(m->codec);
	    free(m);
	}
    }

    for (i = 0; i < CRAM_MAP_HASH; i++) {
	cram_map *m, *m2;
	for (m = hdr->tag_encoding_map[i]; m; m = m2) {
	    m2 = m->next;
	    if (m->codec)
		m->codec->free(m->codec);
	    free(m);
	}
    }

    for (i = 0; i < DS_END; i++) {
	if (hdr->codecs[i])
	    hdr->codecs[i]->free(hdr->codecs[i]);
    }

    if (hdr->TL)
	free(hdr->TL);
    if (hdr->TD_blk)
	cram_free_block(hdr->TD_blk);
    if (hdr->TD)
	HashTableDestroy(hdr->TD, 0);

    free(hdr);
}


/* ----------------------------------------------------------------------
 * Slices and slice headers
 */

void cram_free_slice_header(cram_block_slice_hdr *hdr) {
    if (!hdr)
	return;

    if (hdr->block_content_ids)
	free(hdr->block_content_ids);

    if (hdr->tags)
	HashTableDestroy(hdr->tags, 0);

    free(hdr);

    return;
}

void cram_free_slice(cram_slice *s) {
    if (!s)
	return;

    if (s->bl)
	free(s->bl);

    if (s->hdr_block)
	cram_free_block(s->hdr_block);

    if (s->block) {
	int i;

	if (s->hdr) {
	    for (i = 0; i < s->hdr->num_blocks; i++) {
		cram_free_block(s->block[i]);
	    }
	}
	free(s->block);
    }

    if (s->block_by_id)
	free(s->block_by_id);

    if (s->hdr)
	cram_free_slice_header(s->hdr);

    if (s->seqs_blk)
	cram_free_block(s->seqs_blk);

    if (s->qual_blk)
	cram_free_block(s->qual_blk);

    if (s->name_blk)
	cram_free_block(s->name_blk);

    if (s->aux_blk)
	cram_free_block(s->aux_blk);

    if (s->base_blk)
	cram_free_block(s->base_blk);

    if (s->soft_blk)
	cram_free_block(s->soft_blk);

#ifdef TN_external
    if (s->tn_blk)
	cram_free_block(s->tn_blk);
#endif

    if (s->cigar)
	free(s->cigar);

    if (s->crecs)
	free(s->crecs);

    if (s->features)
	free(s->features);

#ifndef TN_external
    if (s->TN)
	free(s->TN);
#endif

    if (s->pair[0])
	HashTableDestroy(s->pair[0], 0);
    if (s->pair[1])
	HashTableDestroy(s->pair[1], 0);

    if (s->aux_block)
	free(s->aux_block);

    free(s);
}

/*
 * Creates a new empty slice in memory, for subsequent writing to
 * disk.
 *
 * Returns cram_slice ptr on success
 *         NULL on failure
 */
cram_slice *cram_new_slice(enum cram_content_type type, int nrecs) {
    cram_slice *s = calloc(1, sizeof(*s));
    if (!s)
	return NULL;

    if (!(s->hdr = (cram_block_slice_hdr *)calloc(1, sizeof(*s->hdr))))
	goto err;
    s->hdr->content_type = type;

    s->hdr_block = NULL;
    s->block = NULL;
    s->block_by_id = NULL;
    s->last_apos = 0;
    if (!(s->crecs = malloc(nrecs * sizeof(cram_record))))  goto err;
    s->cigar = NULL;
    s->cigar_alloc = 0;
    s->ncigar = 0;

    if (!(s->seqs_blk = cram_new_block(EXTERNAL, 0)))       goto err;
    if (!(s->qual_blk = cram_new_block(EXTERNAL, DS_QS)))   goto err;
    if (!(s->name_blk = cram_new_block(EXTERNAL, DS_RN)))   goto err;
    if (!(s->aux_blk  = cram_new_block(EXTERNAL, DS_aux)))  goto err;
    if (!(s->base_blk = cram_new_block(EXTERNAL, DS_IN)))   goto err;
    if (!(s->soft_blk = cram_new_block(EXTERNAL, DS_SC)))   goto err;

    s->features = NULL;
    s->nfeatures = s->afeatures = 0;

#ifndef TN_external
    s->TN = NULL;
    s->nTN = s->aTN = 0;
#endif

    // Volatile keys as we do realloc in dstring
    if (!(s->pair[0] = HashTableCreate(10000, HASH_DYNAMIC_SIZE)))   goto err;
    if (!(s->pair[1] = HashTableCreate(10000, HASH_DYNAMIC_SIZE)))   goto err;
    
#ifdef BA_external
    s->BA_len = 0;
#endif

    //memset(&s->blocks[0], 0, 1024*sizeof(s->blocks[0]));
    //if (!(s->blocks[ID("QS")] = cram_new_block(EXTERNAL, ID("QS")))) goto err;
    //if (!(s->blocks[ID("RN")] = cram_new_block(EXTERNAL, ID("RN")))) goto err;
    //if (!(s->blocks[ID("IN")] = cram_new_block(EXTERNAL, ID("IN")))) goto err;
    //if (!(s->blocks[ID("SC")] = cram_new_block(EXTERNAL, ID("SC")))) goto err;

    s->BD_crc = 0;
    s->SD_crc = 0;

    return s;

 err:
    if (s)
	cram_free_slice(s);

    return NULL;
}

/*
 * Loads an entire slice.
 * FIXME: In 1.0 the native unit of slices within CRAM is broken
 * as slices contain references to objects in other slices.
 * To work around this while keeping the slice oriented outer loop
 * we read all slices and stitch them together into a fake large
 * slice instead.
 *
 * Returns cram_slice ptr on success
 *         NULL on failure
 */
cram_slice *cram_read_slice(cram_fd *fd) {
    cram_block *b = cram_read_block(fd);
    cram_slice *s = calloc(1, sizeof(*s));
    int i, n, max_id, min_id;

    if (!b || !s)
	goto err;

    s->hdr_block = b;
    switch (b->content_type) {
    case MAPPED_SLICE:
    case UNMAPPED_SLICE:
	if (!(s->hdr = cram_decode_slice_header(fd, b)))
	    goto err;
	break;

    default:
	fprintf(stderr, "Unexpected block of type %s\n",
		cram_content_type2str(b->content_type));
	goto err;
    }

    if (s->hdr->num_blocks < 1) {
        fprintf(stderr, "Slice does not include any data blocks.\n");
	goto err;
    }

    s->block = calloc(n = s->hdr->num_blocks, sizeof(*s->block));
    if (!s->block)
	goto err;

    for (max_id = i = 0, min_id = INT_MAX; i < n; i++) {
	if (!(s->block[i] = cram_read_block(fd)))
	    goto err;

	if (s->block[i]->content_type == EXTERNAL) {
	    if (max_id < s->block[i]->content_id)
		max_id = s->block[i]->content_id;
	    if (min_id > s->block[i]->content_id)
		min_id = s->block[i]->content_id;
	}
    }
    if (min_id >= 0 && max_id < 1024) {
	if (!(s->block_by_id = calloc(1024, sizeof(s->block[0]))))
	    goto err;

	for (i = 0; i < n; i++) {
	    if (s->block[i]->content_type != EXTERNAL)
		continue;
	    s->block_by_id[s->block[i]->content_id] = s->block[i];
	}
    }

    /* Initialise encoding/decoding tables */
    s->cigar = NULL;
    s->cigar_alloc = 0;
    s->ncigar = 0;

    if (!(s->seqs_blk = cram_new_block(EXTERNAL, 0)))      goto err;
    if (!(s->qual_blk = cram_new_block(EXTERNAL, DS_QS)))  goto err;
    if (!(s->name_blk = cram_new_block(EXTERNAL, DS_RN)))  goto err;
    if (!(s->aux_blk  = cram_new_block(EXTERNAL, DS_aux))) goto err;
    if (!(s->base_blk = cram_new_block(EXTERNAL, DS_IN)))  goto err;
    if (!(s->soft_blk = cram_new_block(EXTERNAL, DS_SC)))  goto err;

    s->crecs = NULL;

    s->last_apos = s->hdr->ref_seq_start;
    
    return s;

 err:
    if (b)
	cram_free_block(b);
    if (s) {
	s->hdr_block = NULL;
	cram_free_slice(s);
    }
    return NULL;
}


/* ----------------------------------------------------------------------
 * CRAM file definition (header)
 */

/*
 * Reads a CRAM file definition structure.
 * Returns file_def ptr on success
 *         NULL on failure
 */
cram_file_def *cram_read_file_def(cram_fd *fd) {
    cram_file_def *def = malloc(sizeof(*def));
    if (!def)
	return NULL;

    if (26 != CRAM_IO_READ(&def->magic[0], 1, 26, fd)) {
	free(def);
	return NULL;
    }

    if (memcmp(def->magic, "CRAM", 4) != 0) {
	free(def);
	return NULL;
    }

    if (def->major_version > 3) {
	fprintf(stderr, "CRAM version number mismatch\n"
		"Expected 1.x, 2.x or 3.x, got %d.%d\n",
		def->major_version, def->minor_version);
	free(def);
	return NULL;
    }

    fd->first_container += 26;
    fd->last_slice = 0;

    return def;
}

/*
 * Writes a cram_file_def structure to cram_fd.
 * Returns 0 on success
 *        -1 on failure
 */
int cram_write_file_def(cram_fd *fd, cram_file_def *def) {
    return (CRAM_IO_WRITE(&def->magic[0], 1, 26, fd) == 26) ? 0 : -1;
}

void cram_free_file_def(cram_file_def *def) {
    if (def) free(def);
}

/* ----------------------------------------------------------------------
 * SAM header I/O
 */


/*
 * Reads the SAM header from the first CRAM data block.
 * Also performs minimal parsing to extract read-group
 * and sample information.

 * Returns SAM hdr ptr on success
 *         NULL on failure
 */
SAM_hdr *cram_read_SAM_hdr(cram_fd *fd) {
    int32_t header_len;
    char *header;
    SAM_hdr *hdr;

    /* 1.1 onwards stores the header in the first block of a container */
    if (IS_CRAM_1_VERS(fd)) {
	/* Length */
	if (-1 == int32_decode(fd, &header_len))
	    return NULL;

	/* Alloc and read */
	if (header_len < 0 || NULL == (header = malloc((size_t) header_len+1)))
	    return NULL;

	if (header_len != CRAM_IO_READ(header, 1, header_len, fd))
	    return NULL;
	header[header_len] = '\0';

	fd->first_container += 4 + header_len;
    } else {
	cram_container *c = cram_read_container(fd);
	cram_block *b;
	int i, len;

	if (!c)
	    return NULL;

	fd->first_container += c->length + c->offset;

	if (c->num_blocks < 1) {
	    cram_free_container(c);
	    return NULL;
	}

	if (!(b = cram_read_block(fd))) {
	    cram_free_container(c);
	    return NULL;
	}
	if (cram_uncompress_block(b) != 0) {
	    cram_free_container(c);
	    return NULL;
	}

	len = b->comp_size + 2 + 4*IS_CRAM_3_VERS(fd) +
	    itf8_size(b->content_id) + 
	    itf8_size(b->uncomp_size) + 
	    itf8_size(b->comp_size);

	/* Extract header from 1st block */
	if (-1 == int32_get_blk(b, &header_len) ||
            header_len < 0 || /* Spec. says signed...  why? */
	    b->uncomp_size - 4 < header_len) {
	    cram_free_container(c);
	    cram_free_block(b);
	    return NULL;
	}
	if (NULL == (header = malloc((size_t) header_len+1))) {
	    cram_free_container(c);
	    cram_free_block(b);
	    return NULL;
	}
	memcpy(header, BLOCK_END(b), header_len);
	header[header_len] = '\0';
	cram_free_block(b);

	/* Consume any remaining blocks */
	for (i = 1; i < c->num_blocks; i++) {
	    if (!(b = cram_read_block(fd))) {
		cram_free_container(c);
		return NULL;
	    }
	    len += b->comp_size + 2 + 4*IS_CRAM_3_VERS(fd) + 
		itf8_size(b->content_id) + 
		itf8_size(b->uncomp_size) + 
		itf8_size(b->comp_size);
	    cram_free_block(b);
	}

	if (c->length > 0 && len > 0 && c->length > len) {
	    // Consume padding
	    char *pads = malloc(c->length - len);
	    if (!pads) {
		cram_free_container(c);
		return NULL;
	    }

	    if (c->length - len != CRAM_IO_READ(pads, 1, c->length - len, fd)) {
		cram_free_container(c);
		return NULL;
	    }
	    free(pads);
	}

	cram_free_container(c);
    }

    /* Parse */
#ifdef SAMTOOLS
    hdr = sam_hdr_parse_(header, header_len);
#else
    hdr = sam_hdr_parse(header, header_len);
#endif
    free(header);

    return hdr;
}

/*
 * Converts 'in' to a full pathname to store in out.
 * Out must be at least PATH_MAX bytes long.
 */
static void full_path(char *out, char *in) {
    if (*in == '/') {
	strncpy(out, in, PATH_MAX);
	out[PATH_MAX-1] = 0;
    } else {
	int len;

	// unable to get dir or out+in is too long
	if (!getcwd(out, PATH_MAX) ||
	    (len = strlen(out))+1+strlen(in) >= PATH_MAX) {
	    strncpy(out, in, PATH_MAX);
	    out[PATH_MAX-1] = 0;
	    return;
	}

	sprintf(out+len, "/%.*s", PATH_MAX - len, in);

	// FIXME: cope with `pwd`/../../../foo.fa ?
    }
}

/*
 * Writes a CRAM SAM header.
 * Returns 0 on success
 *        -1 on failure
 */
int cram_write_SAM_hdr(cram_fd *fd, SAM_hdr *hdr) {
    int header_len;
    int blank_block = (CRAM_MAJOR_VERS(fd->version) >= 3);

    /* Fix M5 strings */
    if (fd->refs && !fd->no_ref) {
	int i;
	for (i = 0; i < hdr->nref; i++) {
	    SAM_hdr_type *ty;
	    char *ref;

	    if (!(ty = sam_hdr_find(hdr, "SQ", "SN", hdr->ref[i].name)))
		return -1;

	    if (!sam_hdr_find_key(hdr, ty, "M5", NULL)) {
		char unsigned buf[16], buf2[33];
		int j, rlen;
		MD5_CTX md5;

		if (!fd->refs->ref_id || !fd->refs->ref_id[i])
		    return -1;

		rlen = fd->refs->ref_id[i]->length;
		MD5_Init(&md5);
		ref = cram_get_ref(fd, i, 1, rlen);
		if (NULL == ref) return -1;
		rlen = fd->refs->ref_id[i]->length; /* In case it just loaded */
		MD5_Update(&md5, ref, rlen);
		MD5_Final(buf, &md5);
		cram_ref_decr(fd->refs, i);

		for (j = 0; j < 16; j++) {
		    buf2[j*2+0] = "0123456789abcdef"[buf[j]>>4];
		    buf2[j*2+1] = "0123456789abcdef"[buf[j]&15];
		}
		buf2[32] = 0;
		if (sam_hdr_update(hdr, ty, "M5", buf2, NULL))
		    return -1;
	    }

	    if (fd->ref_fn) {
		char ref_fn[PATH_MAX];
		full_path(ref_fn, fd->ref_fn);
		if (sam_hdr_update(hdr, ty, "UR", ref_fn, NULL))
		    return -1;
	    }
	}
    }

    if (sam_hdr_rebuild(hdr))
	return -1;

    /* Length */
    header_len = sam_hdr_length(hdr);

    /* Create block(s) inside a container */
    cram_block *b = cram_new_block(FILE_HEADER, 0);
    cram_container *c = cram_new_container(0, 0);
    int padded_length;
    char *pads;

    if (!b || !c) {
	if (b) cram_free_block(b);
	if (c) cram_free_container(c);
	return -1;
    }

    int32_put(b, header_len);
    BLOCK_APPEND(b, sam_hdr_str(hdr), header_len);
    BLOCK_UPLEN(b);

    // Compress header block if V3.0 and above
    if (CRAM_MAJOR_VERS(fd->version) >= 3 && fd->level > 0) {
	int method = 1<<GZIP;
	if (fd->use_bz2)
	    method |= 1<<BZIP2;
	if (fd->use_lzma)
	    method |= 1<<LZMA;
	cram_compress_block(fd, b, NULL, method, fd->level);
    } 

    if (blank_block) {
	c->length = b->comp_size + 2 + 4*IS_CRAM_3_VERS(fd) +
	    itf8_size(b->content_id)   + 
	    itf8_size(b->uncomp_size)  +
	    itf8_size(b->comp_size);

	c->num_blocks = 2;
	c->num_landmarks = 2;
	if (!(c->landmark = malloc(2*sizeof(*c->landmark)))) {
	    cram_free_block(b);
	    cram_free_container(c);
	    return -1;
	}
	c->landmark[0] = 0;
	c->landmark[1] = c->length;

	// Plus extra storage for uncompressed secondary blank block
	padded_length = MIN(c->length*.5, 10000);
	c->length += padded_length + 2 + 4*IS_CRAM_3_VERS(fd) +
	    itf8_size(b->content_id) + 
	    itf8_size(padded_length)*2;
    } else {
	// Pad the block instead.
	c->num_blocks = 1;
	c->num_landmarks = 1;
	if (!(c->landmark = malloc(sizeof(*c->landmark))))
	    return -1;
	c->landmark[0] = 0;

	padded_length = MAX(c->length*1.5, 10000) - c->length;

	c->length = b->comp_size + padded_length +
	    2 + 4*IS_CRAM_3_VERS(fd) +
	    itf8_size(b->content_id)   + 
	    itf8_size(b->uncomp_size)  +
	    itf8_size(b->comp_size);

	if (NULL == (pads = calloc(1, padded_length))) {
	    cram_free_block(b);
	    cram_free_container(c);
	    return -1;
	}
	BLOCK_APPEND(b, pads, padded_length);
	BLOCK_UPLEN(b);
	free(pads);
    }

    if (-1 == cram_write_container(fd, c)) {
	cram_free_block(b);
	cram_free_container(c);
	return -1;
    }

    if (-1 == cram_write_block(fd, b)) {
	cram_free_block(b);
	cram_free_container(c);
	return -1;
    }

    if (blank_block) {
	BLOCK_RESIZE(b, padded_length);
	memset(BLOCK_DATA(b), 0, padded_length);
	BLOCK_SIZE(b) = padded_length;
	BLOCK_UPLEN(b);
	b->method = RAW;
	b->crc32 = 0;
	if (-1 == cram_write_block(fd, b)) {
	    cram_free_block(b);
	    cram_free_container(c);
	    return -1;
	}
    }

    cram_free_block(b);
    cram_free_container(c);

    if (-1 == refs_from_header(fd->refs, fd, fd->header))
	return -1;
    if (-1 == refs2id(fd->refs, fd->header))
	return -1;

    CRAM_IO_FLUSH(fd);

    RP("=== Finishing saving header ===\n");

    return 0;
}

/* ----------------------------------------------------------------------
 * The top-level cram opening, closing and option handling
 */

/*
 * Initialises the lookup tables. These could be global statics, but they're
 * clumsy to setup in a multi-threaded environment unless we generate
 * verbatim code and include that.
 */
static void cram_init_tables(cram_fd *fd) {
    int i;

    memset(fd->L1, 4, 256);
    fd->L1['A'] = 0; fd->L1['a'] = 0;
    fd->L1['C'] = 1; fd->L1['c'] = 1;
    fd->L1['G'] = 2; fd->L1['g'] = 2;
    fd->L1['T'] = 3; fd->L1['t'] = 3;

    memset(fd->L2, 5, 256);
    fd->L2['A'] = 0; fd->L2['a'] = 0;
    fd->L2['C'] = 1; fd->L2['c'] = 1;
    fd->L2['G'] = 2; fd->L2['g'] = 2;
    fd->L2['T'] = 3; fd->L2['t'] = 3;
    fd->L2['N'] = 4; fd->L2['n'] = 4;

    if (IS_CRAM_1_VERS(fd)) {
	for (i = 0; i < 0x200; i++) {
	    int f = 0;

	    if (i & CRAM_FPAIRED)      f |= BAM_FPAIRED;
	    if (i & CRAM_FPROPER_PAIR) f |= BAM_FPROPER_PAIR;
	    if (i & CRAM_FUNMAP)       f |= BAM_FUNMAP;
	    if (i & CRAM_FREVERSE)     f |= BAM_FREVERSE;
	    if (i & CRAM_FREAD1)       f |= BAM_FREAD1;
	    if (i & CRAM_FREAD2)       f |= BAM_FREAD2;
	    if (i & CRAM_FSECONDARY)   f |= BAM_FSECONDARY;
	    if (i & CRAM_FQCFAIL)      f |= BAM_FQCFAIL;
	    if (i & CRAM_FDUP)         f |= BAM_FDUP;

	    fd->bam_flag_swap[i]  = f;
	}
    
	for (i = 0; i < 0x1000; i++) {
	    int g = 0;

	    if (i & BAM_FPAIRED)	   g |= CRAM_FPAIRED;
	    if (i & BAM_FPROPER_PAIR)  g |= CRAM_FPROPER_PAIR;
	    if (i & BAM_FUNMAP)        g |= CRAM_FUNMAP;
	    if (i & BAM_FREVERSE)      g |= CRAM_FREVERSE;
	    if (i & BAM_FREAD1)        g |= CRAM_FREAD1;
	    if (i & BAM_FREAD2)        g |= CRAM_FREAD2;
	    if (i & BAM_FSECONDARY)    g |= CRAM_FSECONDARY;
	    if (i & BAM_FQCFAIL)       g |= CRAM_FQCFAIL;
	    if (i & BAM_FDUP)          g |= CRAM_FDUP;

	    fd->cram_flag_swap[i] = g;
	}
    } else {
	/* NOP */
	for (i = 0; i < 0x1000; i++)
	    fd->bam_flag_swap[i] = i;
	for (i = 0; i < 0x1000; i++)
	    fd->cram_flag_swap[i] = i;
    }

    memset(fd->cram_sub_matrix, 4, 32*32);
    for (i = 0; i < 32; i++) {
	fd->cram_sub_matrix[i]['A'&0x1f]=0;
	fd->cram_sub_matrix[i]['C'&0x1f]=1;
	fd->cram_sub_matrix[i]['G'&0x1f]=2;
	fd->cram_sub_matrix[i]['T'&0x1f]=3;
	fd->cram_sub_matrix[i]['N'&0x1f]=4;
    }
    for (i = 0; i < 20; i+=4) {
	int j;
	for (j = 0; j < 20; j++) {
	    fd->cram_sub_matrix["ACGTN"[i>>2]&0x1f][j]=3;
	    fd->cram_sub_matrix["ACGTN"[i>>2]&0x1f][j]=3;
	    fd->cram_sub_matrix["ACGTN"[i>>2]&0x1f][j]=3;
	    fd->cram_sub_matrix["ACGTN"[i>>2]&0x1f][j]=3;
	}
	fd->cram_sub_matrix["ACGTN"[i>>2]&0x1f][CRAM_SUBST_MATRIX[i+0]&0x1f]=0;
	fd->cram_sub_matrix["ACGTN"[i>>2]&0x1f][CRAM_SUBST_MATRIX[i+1]&0x1f]=1;
	fd->cram_sub_matrix["ACGTN"[i>>2]&0x1f][CRAM_SUBST_MATRIX[i+2]&0x1f]=2;
	fd->cram_sub_matrix["ACGTN"[i>>2]&0x1f][CRAM_SUBST_MATRIX[i+3]&0x1f]=3;
    }
}

// Default version numbers for CRAM
static int major_version = 3;
static int minor_version = 0;

cram_fd * cram_io_close(cram_fd * fd, int * fclose_result)
{
    if ( fd ) {
        if ( fd->fp_in ) {
            fclose(fd->fp_in);
            fd->fp_in = NULL;
        }
        if ( fd->fp_out ) {
            int const r = paranoid_fclose(fd->fp_out);
            if ( fclose_result )
                *fclose_result = r;
            fd->fp_out = NULL;
        }
        
#if defined(CRAM_IO_CUSTOM_BUFFERING)
        if ( fd->fp_in_callbacks ) {
            fd->fp_in_callbacks = fd->fp_in_callback_deallocate_function(fd->fp_in_callbacks);
        }
        if ( fd->fp_in_buffer ) {
            fd->fp_in_buffer = cram_io_deallocate_input_buffer(fd->fp_in_buffer);
        }
        if ( fd->fp_out_callbacks ) {
            fd->fp_out_callbacks = fd->fp_out_callback_deallocate_function(fd->fp_out_callbacks);
        }
        if ( fd->fp_out_buffer ) {
            fd->fp_out_buffer = cram_io_deallocate_output_buffer(fd->fp_out_buffer);
        }
#endif
        
        free(fd);
        fd = NULL;
    }
    return fd;
}

#if defined(CRAM_IO_CUSTOM_BUFFERING)
cram_fd * cram_io_open_by_callbacks(
    char const * filename,
    cram_io_allocate_read_input_t   callback_allocate_function,
    cram_io_deallocate_read_input_t callback_deallocate_function,
    size_t const bufsize,
    int const decompress
)
{
    cram_fd * fd = (cram_fd *)malloc(sizeof(cram_fd));

    if ( ! fd )
       return cram_io_close(fd,0);
    
    memset(fd,0,sizeof(cram_fd));

    fd->fp_in_callback_allocate_function   = callback_allocate_function;
    fd->fp_in_callback_deallocate_function = callback_deallocate_function;

    fd->fp_in_callbacks =
	fd->fp_in_callback_allocate_function(filename,decompress);

    if ( ! fd->fp_in_callbacks )
	return cram_io_close(fd,0);

    fd->fp_in_buffer = cram_io_allocate_input_buffer(bufsize);
    if ( ! fd->fp_in_buffer ) {
	return cram_io_close(fd,0);
    }
    
    return fd;
}

// FIXME: make a shared interface with cram_io_open_by_callbacks above
cram_fd * cram_io_openw_by_callbacks(
    char const * filename,
    cram_io_allocate_write_output_t   callback_allocate_function,
    cram_io_deallocate_write_output_t callback_deallocate_function,
    size_t const bufsize
)
{
    cram_fd * fd = (cram_fd *)malloc(sizeof(cram_fd));

    if ( ! fd )
       return cram_io_close(fd,0);
    
    memset(fd,0,sizeof(cram_fd));

    fd->fp_out_callback_allocate_function   = callback_allocate_function;
    fd->fp_out_callback_deallocate_function = callback_deallocate_function;

    fd->fp_out_callbacks =
	fd->fp_out_callback_allocate_function(filename);

    if ( ! fd->fp_out_callbacks )
	return cram_io_close(fd,0);

    fd->fp_out_buffer = cram_io_allocate_output_buffer(bufsize);
    if ( ! fd->fp_out_buffer ) {
	return cram_io_close(fd,0);
    }
    
    return fd;
}
#endif // CRAM_IO_CUSTOM_BUFFERING

cram_fd * cram_io_open(
	char const * filename, 
	char const * mode, 
	char const * fmode
)
{
    cram_fd * fd = (cram_fd *)malloc(sizeof(cram_fd));
    if ( ! fd )
       return cram_io_close(fd,0);
    
    memset(fd,0,sizeof(cram_fd));

#if defined(CRAM_IO_CUSTOM_BUFFERING)
    fd->fp_in_callback_allocate_function = NULL;
    fd->fp_in_callback_deallocate_function = cram_IO_deallocate_cram_io_input;
    fd->fp_out_callback_allocate_function = NULL;
    fd->fp_out_callback_deallocate_function = cram_IO_deallocate_cram_io_output;
#endif
        
    if ( *mode == 'r' ) {
        size_t bufsize = 0;
#if defined(CRAM_IO_CUSTOM_BUFFERING) && defined(HAVE_STDIO_EXT_H)
        int isreg = 0;
#endif
        
    	if ( strcmp(filename,"-") == 0 ) {
	    fd->fp_in = stdin;
	}
	else {
	    fd->fp_in = fopen(filename, fmode);
	}
	
	if ( ! fd->fp_in )
	    return cram_io_close(fd,0);

#if defined(CRAM_IO_CUSTOM_BUFFERING)

#if defined(HAVE_STDIO_EXT_H)

#if defined(HAVE_FILENO) && defined(HAVE_FSTAT)
        do {
            int const filedesc = fileno(fd->fp_in);
            struct stat sb;
            int const fdret = fstat(filedesc,&sb);
            isreg = (fdret == 0) && S_ISREG(sb.st_mode);
        } while ( 0 );
#endif

        /* get input buffer size */
        if ( isreg ) {
            /* read one character to force buffer to be set up */
            int const c = fgetc(fd->fp_in);
            /* EOF? */
            if ( c != EOF ) {
            	/* get buffer size */
		int cc;
            	bufsize = __fbufsize(fd->fp_in);
            	/* put character back (C standard says this is guaranteed to
		 * work for a single character)
		 */
            	cc = ungetc(c,fd->fp_in);
            	/* check result anyway */
		if ( cc == EOF ) {
                    return cram_io_close(fd,0);
		}
            }
	}
#endif // HAVE_STDIO_EXT_H
	
        fd->fp_in_callbacks = cram_IO_allocate_cram_io_input_from_C_FILE(fd->fp_in);
	if ( ! fd->fp_in_callbacks )
	    return cram_io_close(fd,0);

	if ( !bufsize )
	    bufsize = 32*1024;

	do {
	    fd->fp_in_buffer = cram_io_allocate_input_buffer(bufsize);
	    if ( ! fd->fp_in_buffer ) {
                return cram_io_close(fd,0);
	    }
	    else {
	        setvbuf(fd->fp_in, NULL, _IONBF, 0);
	    }
	} while ( 0 );

#endif // CRAM_IO_CUSTOM_BUFFERING
    } else {
	if (filename) {
	    if ( strcmp(filename,"-") == 0 ) {
		fd->fp_out = stdout;
	    } else {
		fd->fp_out = fopen(filename, fmode);
	    }
        
	    if ( ! fd->fp_out )
		return cram_io_close(fd,0);
	} else {
	    // E.g. opening a CRAM in-memory file.
	    fd->fp_out = NULL;
	}

#if defined(CRAM_IO_CUSTOM_BUFFERING)
        fd->fp_out_callbacks
	    = cram_IO_allocate_cram_io_output_from_C_FILE(fd->fp_out);

	if ( ! fd->fp_out_callbacks )
	    return cram_io_close(fd,0);

	int bufsize = 32*1024; // FIXME: use same bufsize calc as above
	fd->fp_out_buffer = cram_io_allocate_output_buffer(bufsize);
	if ( ! fd->fp_out_buffer ) {
	    return cram_io_close(fd,0);
	} else if (fd->fp_out) {
	    setvbuf(fd->fp_out, NULL, _IONBF, 0);
	}
	
#endif // CRAM_IO_CUSTOM_BUFFERING

    }
    
    return fd;
}

/*
 * Opens a CRAM file for read (mode "rb") or write ("wb").
 * The filename may be "-" to indicate stdin or stdout.
 *
 * Returns file handle on success
 *         NULL on failure.
 */
cram_fd *cram_open(const char *filename, const char *mode) {
    int i;
    char *cp;
    char fmode[3]= { mode[0], '\0', '\0' };
    cram_fd *fd = NULL;

    if (strlen(mode) > 1 && (mode[1] == 'b' || mode[1] == 'c')) {
	fmode[1] = 'b';
    }

    fd = cram_io_open(filename,mode,fmode);
    if (!fd)
	return cram_io_close(fd,0);

    fd->level = 5;
    if (strlen(mode) > 2 && mode[2] >= '0' && mode[2] <= '9')
	fd->level = mode[2] - '0';

    fd->mode = *mode;
    fd->first_container = 0;

    if (fd->mode == 'r') {
	/* Reader */

	if (!(fd->file_def = cram_read_file_def(fd)))
	    goto err;

	fd->version = fd->file_def->major_version * 256 +
	    fd->file_def->minor_version;

	if (!(fd->header = cram_read_SAM_hdr(fd)))
	    goto err;

    } else {
	/* Writer */
	cram_file_def def;

	if (major_version == 1) {
	    fprintf(stderr, "Unable to write to version 1.0\n");
	    goto err;
	}

	def.magic[0] = 'C';
	def.magic[1] = 'R';
	def.magic[2] = 'A';
	def.magic[3] = 'M';
	def.major_version = major_version;
	def.minor_version = minor_version;
	memset(def.file_id, 0, 20);
	strncpy(def.file_id, filename, 20);
	if (0 != cram_write_file_def(fd, &def))
	    goto err;

	fd->version = def.major_version * 256 + def.minor_version;

	/* SAM header written later */
    }

    cram_init_tables(fd);

    fd->prefix = strdup((cp = strrchr(filename, '/')) ? cp+1 : filename);
    if (!fd->prefix)
	goto err;
    fd->first_base = fd->last_base = -1;
    fd->record_counter = 0;

    fd->ctr = NULL;
    fd->refs  = refs_create();
    if (!fd->refs)
	goto err;
    fd->ref_id = -2;
    fd->ref = NULL;

    fd->decode_md = 0;
    fd->verbose = 0;
    fd->seqs_per_slice = SEQS_PER_SLICE;
    fd->bases_per_slice = BASES_PER_SLICE;
    fd->slices_per_container = SLICE_PER_CNT;
    fd->embed_ref = 0;
    fd->no_ref = 0;
    fd->ignore_md5 = 0;
    fd->ignore_chksum = 1; // Some disagreement in the specification of these
    fd->lossy_read_names = 0;
    fd->use_bz2 = 0;
    fd->use_rans = IS_CRAM_3_VERS(fd);
    fd->use_lzma = 0;
    fd->multi_seq = 0;
    fd->unsorted   = 0;
    fd->shared_ref = 0;

    fd->index       = NULL;
    fd->own_pool    = 0;
    fd->pool        = NULL;
    fd->rqueue      = NULL;
    fd->job_pending = NULL;
    fd->ooc         = 0;
    fd->binning     = BINNING_NONE;
    fd->required_fields = INT_MAX;

    for (i = 0; i < DS_END; i++)
	fd->m[i] = cram_new_metrics();

    if (!(fd->tags_used = HashTableCreate(16, HASH_DYNAMIC_SIZE)))
	goto err;

    fd->range.refid = -2; // no ref.
    fd->eof = 1;
    fd->ref_fn = NULL;

    fd->bl = NULL;

    /* Initialise dummy refs from the @SQ headers */
    if (-1 == refs_from_header(fd->refs, fd, fd->header))
	goto err;

    return fd;

 err:
    fd = cram_io_close(fd,0);

    return NULL;
}

#if defined(CRAM_IO_CUSTOM_BUFFERING)
/*
 * Opens a CRAM file for input via callbacks
 *
 * Returns file handle on success
 *         NULL on failure.
 */
cram_fd *cram_open_by_callbacks(
    char const * filename,
    cram_io_allocate_read_input_t   callback_allocate_function,
    cram_io_deallocate_read_input_t callback_deallocate_function,
    size_t const bufsize
) {
    int i;
    char *cp;
    cram_fd *fd = NULL;

    fd = cram_io_open_by_callbacks(filename,
				   callback_allocate_function,
				   callback_deallocate_function,
				   bufsize,
				   0);
    if (!fd)
	return cram_io_close(fd,0);

    fd->level = 5;

    fd->mode = 'r';
    fd->first_container = 0;

    /* Reader */
    if (!(fd->file_def = cram_read_file_def(fd)))
        goto err;

    fd->version = fd->file_def->major_version * 256 +
        fd->file_def->minor_version;

    if (!(fd->header = cram_read_SAM_hdr(fd)))
        goto err;

    cram_init_tables(fd);

    fd->prefix = strdup((cp = strrchr(filename, '/')) ? cp+1 : filename);
    if (!fd->prefix)
	goto err;
    fd->first_base = fd->last_base = -1;
    fd->record_counter = 0;

    fd->ctr = NULL;
    fd->refs  = refs_create();
    if (!fd->refs)
	goto err;
    fd->ref_id = -2;
    fd->ref = NULL;

    fd->decode_md = 0;
    fd->verbose = 0;
    fd->seqs_per_slice = SEQS_PER_SLICE;
    fd->bases_per_slice = BASES_PER_SLICE;
    fd->slices_per_container = SLICE_PER_CNT;
    fd->embed_ref = 0;
    fd->no_ref = 0;
    fd->ignore_md5 = 0;
    fd->ignore_chksum = 1; // Some disagreement in the specification of these
    fd->lossy_read_names = 0;
    fd->use_bz2 = 0;
    fd->use_rans = IS_CRAM_3_VERS(fd);
    fd->use_lzma = 0;
    fd->multi_seq = 0;
    fd->unsorted   = 0;
    fd->shared_ref = 0;

    fd->index       = NULL;
    fd->own_pool    = 0;
    fd->pool        = NULL;
    fd->rqueue      = NULL;
    fd->job_pending = NULL;
    fd->ooc         = 0;
    fd->binning     = BINNING_NONE;
    fd->required_fields = INT_MAX;

    for (i = 0; i < DS_END; i++)
	fd->m[i] = cram_new_metrics();

    if (!(fd->tags_used = HashTableCreate(16, HASH_DYNAMIC_SIZE)))
	goto err;

    fd->range.refid = -2; // no ref.
    fd->eof = 1;
    fd->ref_fn = NULL;

    fd->bl = NULL;

    /* Initialise dummy refs from the @SQ headers */
    if (-1 == refs_from_header(fd->refs, fd, fd->header))
	goto err;

    return fd;

 err:
    fd = cram_io_close(fd,0);

    return NULL;
}

/*
 * FIXME: make shared interface with code above.
 *
 * Opens a CRAM file for write via callbacks
 *
 * Returns file handle on success
 *         NULL on failure.
 */
cram_fd *cram_openw_by_callbacks(
    char const * filename,
    cram_io_allocate_write_output_t   callback_allocate_function,
    cram_io_deallocate_write_output_t callback_deallocate_function,
    size_t const bufsize
) {
    int i;
    char *cp;
    cram_fd *fd = NULL;

    fd = cram_io_openw_by_callbacks(filename,
				    callback_allocate_function,
				    callback_deallocate_function,
				    bufsize);
    if (!fd)
	return cram_io_close(fd,0);

    fd->level = 5;

    fd->mode = 'w';
    fd->first_container = 0;

    {
	/* Writer */
	cram_file_def def;

	if (major_version == 1) {
	    fprintf(stderr, "Unable to write to version 1.0\n");
	    goto err;
	}

	def.magic[0] = 'C';
	def.magic[1] = 'R';
	def.magic[2] = 'A';
	def.magic[3] = 'M';
	def.major_version = major_version;
	def.minor_version = minor_version;
	memset(def.file_id, 0, 20);
	if (filename)
	    strncpy(def.file_id, filename, 20);
	if (0 != cram_write_file_def(fd, &def))
	    goto err;

	fd->version = def.major_version * 256 + def.minor_version;

	/* SAM header written later */
    }

    cram_init_tables(fd);

    if (filename) {
	fd->prefix = strdup((cp = strrchr(filename, '/')) ? cp+1 : filename);
	if (!fd->prefix)
	    goto err;
    } else {
	fd->prefix = strdup("");
    }
    fd->first_base = fd->last_base = -1;
    fd->record_counter = 0;

    fd->ctr = NULL;
    fd->refs  = refs_create();
    if (!fd->refs)
	goto err;
    fd->ref_id = -2;
    fd->ref = NULL;

    fd->decode_md = 0;
    fd->verbose = 0;
    fd->seqs_per_slice = SEQS_PER_SLICE;
    fd->bases_per_slice = BASES_PER_SLICE;
    fd->slices_per_container = SLICE_PER_CNT;
    fd->embed_ref = 0;
    fd->no_ref = 0;
    fd->ignore_md5 = 0;
    fd->use_bz2 = 0;
    fd->use_rans = IS_CRAM_3_VERS(fd);
    fd->use_lzma = 0;
    fd->multi_seq = 0;
    fd->unsorted   = 0;
    fd->shared_ref = 0;

    fd->index       = NULL;
    fd->own_pool    = 0;
    fd->pool        = NULL;
    fd->rqueue      = NULL;
    fd->job_pending = NULL;
    fd->ooc         = 0;
    fd->binning     = BINNING_NONE;
    fd->required_fields = INT_MAX;

    for (i = 0; i < DS_END; i++)
	fd->m[i] = cram_new_metrics();

    if (!(fd->tags_used = HashTableCreate(16, HASH_DYNAMIC_SIZE)))
	goto err;

    fd->range.refid = -2; // no ref.
    fd->eof = 1;
    fd->ref_fn = NULL;

    fd->bl = NULL;

    /* Initialise dummy refs from the @SQ headers */
    if (-1 == refs_from_header(fd->refs, fd, fd->header))
	goto err;

    return fd;

 err:
    fd = cram_io_close(fd,0);

    return NULL;
}
#endif

/*
 * Flushes a CRAM file.
 * Useful for when writing to stdout without wishing to close the stream.
 *
 * Returns 0 on success
 *        -1 on failure
 */
int cram_flush(cram_fd *fd) {
    if (!fd)
	return -1;

    if (fd->mode == 'w' && fd->ctr) {
	if(fd->ctr->slice)
	    cram_update_curr_slice(fd->ctr);

	if (-1 == cram_flush_container_mt(fd, fd->ctr))
	    return -1;
    }

    return 0;
}

/*
 * Writes an EOF block to a CRAM file.
 *
 * Returns 0 on success
 *        -1 on failure
 */
int cram_write_eof_block(cram_fd *fd) {
    if (IS_CRAM_3_VERS(fd)) {
	if (1 != CRAM_IO_WRITE(
		"\x0f\x00\x00\x00\xff\xff\xff\xff" // Cont HDR
		"\x0f\xe0\x45\x4f\x46\x00\x00\x00" // Cont HDR
		"\x00\x01\x00"                     // Cont HDR
		"\x05\xbd\xd9\x4f"                 // CRC32
		//"\xa8\x2a\x1b\xb9"		   // CRC32C
		"\x00\x01\x00\x06\x06"             // Comp.HDR blk
		"\x01\x00\x01\x00\x01\x00"         // Comp.HDR blk
		"\xee\x63\x01\x4b",                // CRC32
		//"\xe9\x70\xd3\x86",              // CRC32C
		38, 1, fd)) {
	    fd = cram_io_close(fd,0);
	    return -1;
	}
    } else { 
	if (1 != CRAM_IO_WRITE("\x0b\x00\x00\x00\xff\xff\xff\xff"
			       "\x0f\xe0\x45\x4f\x46\x00\x00\x00"
			       "\x00\x01\x00\x00\x01\x00\x06\x06"
			       "\x01\x00\x01\x00\x01\x00", 30, 1, fd)) {
	    fd = cram_io_close(fd,0);
	    return -1;
	}
    }		

#if defined(CRAM_IO_CUSTOM_BUFFERING)
    return cram_io_flush_output_buffer(fd);
#else
    return 0;
#endif
}


/*
 * Closes a CRAM file.
 * Returns 0 on success
 *        -1 on failure
 */
int cram_close(cram_fd *fd) {
    spare_bams *bl, *next;
    int i;
    int rclose = 0;
	
    if (!fd) {
	fd = cram_io_close(fd,0);
	return -1;
    }

    if (fd->mode == 'w' && fd->ctr) {
	if(fd->ctr->slice)
	    cram_update_curr_slice(fd->ctr);

	if (-1 == cram_flush_container_mt(fd, fd->ctr)) {
	    fd = cram_io_close(fd,0);
	    return -1;
	}
    }

    if (fd->pool && fd->eof >= 0) {
	t_pool_flush(fd->pool);

	if (0 != cram_flush_result(fd)) {
	    fd = cram_io_close(fd,0);
	    return -1;
	}

	pthread_mutex_destroy(fd->metrics_lock);
	pthread_mutex_destroy(fd->ref_lock);
	pthread_mutex_destroy(fd->bam_list_lock);
	free(fd->metrics_lock);
	free(fd->ref_lock);
	free(fd->bam_list_lock);

	fd->ctr = NULL; // prevent double freeing

	//fprintf(stderr, "CRAM: destroy queue %p\n", fd->rqueue);

	t_results_queue_destroy(fd->rqueue);
    }

    if (fd->mode == 'w') {
	/* Write EOF block */
	if (0 != cram_write_eof_block(fd))
	    return -1;

//	if (1 != fwrite("\x00\x00\x00\x00\xff\xff\xff\xff"
//			"\xff\xe0\x45\x4f\x46\x00\x00\x00"
//			"\x00\x00\x00", 19, 1, fd->fp))
//	    return -1;
    }

    for (bl = fd->bl; bl; bl = next) {
	int i, max_rec = fd->seqs_per_slice * fd->slices_per_container;

	next = bl->next;
	for (i = 0; i < max_rec; i++) {
	    if (bl->bams[i])
		free(bl->bams[i]);
	}
	free(bl->bams);
	free(bl);
    }

    if (fd->file_def)
	cram_free_file_def(fd->file_def);

    if (fd->header)
	sam_hdr_free(fd->header);

    free(fd->prefix);

    if (fd->ctr)
	cram_free_container(fd->ctr);

    if (fd->refs)
	refs_free(fd->refs);
    if (fd->ref_free)
        free(fd->ref_free);

    for (i = 0; i < DS_END; i++)
	if (fd->m[i])
	    free(fd->m[i]);

    if (fd->tags_used)
	HashTableDestroy(fd->tags_used, 1);

    if (fd->index)
	cram_index_free(fd);

    if (fd->own_pool && fd->pool)
	t_pool_destroy(fd->pool, 0);

    /* rclose == return value for flush and close in case of CRAM output */
    fd = cram_io_close(fd, &rclose);

    return rclose;
}


/*
 * Returns 1 if we hit an EOF while reading.
 */
int cram_eof(cram_fd *fd) {
    return fd->eof;
}


/* 
 * Sets options on the cram_fd. See CRAM_OPT_* definitions in cram_structs.h.
 * Use this immediately after opening.
 *
 * Returns 0 on success
 *        -1 on failure
 */
int cram_set_option(cram_fd *fd, enum cram_option opt, ...) {
    int r;
    va_list args;

    va_start(args, opt);
    r = cram_set_voption(fd, opt, args);
    va_end(args);

    return r;
}

/*
 * Sets options on the cram_fd. See CRAM_OPT_* definitions in cram_structs.h.
 * Use this immediately after opening.
 *
 * Returns 0 on success
 *        -1 on failure
 */
int cram_set_voption(cram_fd *fd, enum cram_option opt, va_list args) {
    refs_t *refs;

    switch (opt) {
    case CRAM_OPT_DECODE_MD:
	fd->decode_md = va_arg(args, int);
	break;

    case CRAM_OPT_PREFIX:
	if (fd->prefix)
	    free(fd->prefix);
	if (!(fd->prefix = strdup(va_arg(args, char *))))
	    return -1;
	break;

    case CRAM_OPT_VERBOSITY:
	fd->verbose = va_arg(args, int);
	break;

    case CRAM_OPT_SEQS_PER_SLICE:
	fd->seqs_per_slice = va_arg(args, int);
	break;

    case CRAM_OPT_BASES_PER_SLICE:
	fd->bases_per_slice = va_arg(args, int);
	break;

    case CRAM_OPT_SLICES_PER_CONTAINER:
	fd->slices_per_container = va_arg(args, int);
	break;

    case CRAM_OPT_EMBED_REF:
	fd->embed_ref = va_arg(args, int);
	break;

    case CRAM_OPT_NO_REF:
	fd->no_ref = va_arg(args, int);
	break;

    case CRAM_OPT_IGNORE_MD5:
	fd->ignore_md5 = va_arg(args, int);
	break;

    case CRAM_OPT_IGNORE_CHKSUM:
	fd->ignore_chksum = va_arg(args, int);
	break;

    case CRAM_OPT_LOSSY_READ_NAMES:
	fd->lossy_read_names = va_arg(args, int);
	break;

    case CRAM_OPT_USE_BZIP2:
	fd->use_bz2 = va_arg(args, int);
	break;

    case CRAM_OPT_USE_ARITH:
    case CRAM_OPT_USE_RANS:
	fd->use_rans = va_arg(args, int);
	break;

    case CRAM_OPT_USE_LZMA:
	fd->use_lzma = va_arg(args, int);
	break;

    case CRAM_OPT_SHARED_REF:
	fd->shared_ref = 1;
	refs = va_arg(args, refs_t *);
	if (refs != fd->refs) {
	    if (fd->refs)
		refs_free(fd->refs);
	    fd->refs = refs;
	    fd->refs->count++;
	}
	break;

    case CRAM_OPT_RANGE:
	fd->range = *va_arg(args, cram_range *);
	return cram_seek_to_refpos(fd, &fd->range);

    case CRAM_OPT_REFERENCE:
	return cram_load_reference(fd, va_arg(args, char *));

    case CRAM_OPT_VERSION: {
	int major, minor;
	char *s = va_arg(args, char *);
	if (2 != sscanf(s, "%d.%d", &major, &minor)) {
	    fprintf(stderr, "Malformed version string %s\n", s);
	    return -1;
	}
	if (!((major == 1 &&  minor == 0) ||
	      (major == 2 && (minor == 0 || minor == 1)) ||
	      (major == 3 &&  minor == 0))) {
	    fprintf(stderr, "Unknown version string; "
		    "use 1.0, 2.0, 2.1 or 3.0\n");
	    errno = EINVAL;
	    return -1;
	}
	if (major == 1 && minor == 0 && fd && fd->mode != 'r') {
	    fprintf(stderr, "Unable to write to version 1.0\n");
	    return -1;
	}
	major_version = major;
	minor_version = minor;
	break;
    }

    case CRAM_OPT_MULTI_SEQ_PER_SLICE:
	fd->multi_seq = va_arg(args, int);
	break;

    case CRAM_OPT_NTHREADS: {
	int nthreads =  va_arg(args, int);
        if (nthreads > 1) {
            if (!(fd->pool = t_pool_init(nthreads*2, nthreads)))
                return -1;

	    fd->rqueue = t_results_queue_init();
	    fd->metrics_lock = malloc(sizeof(pthread_mutex_t));
	    fd->ref_lock = malloc(sizeof(pthread_mutex_t));
	    fd->bam_list_lock = malloc(sizeof(pthread_mutex_t));
	    pthread_mutex_init(fd->metrics_lock, NULL);
	    pthread_mutex_init(fd->ref_lock, NULL);
	    pthread_mutex_init(fd->bam_list_lock, NULL);
	    fd->shared_ref = 1;
	    fd->own_pool = 1;
        }
	break;
    }

    case CRAM_OPT_THREAD_POOL:
	fd->pool = va_arg(args, t_pool *);
	if (fd->pool) {
	    fd->rqueue = t_results_queue_init();
	    fd->metrics_lock = malloc(sizeof(pthread_mutex_t));
	    fd->ref_lock = malloc(sizeof(pthread_mutex_t));
	    fd->bam_list_lock = malloc(sizeof(pthread_mutex_t));
	    pthread_mutex_init(fd->metrics_lock, NULL);
	    pthread_mutex_init(fd->ref_lock, NULL);
	    pthread_mutex_init(fd->bam_list_lock, NULL);
	}
	fd->shared_ref = 1; // Needed to avoid clobbering ref between threads
	fd->own_pool = 0;

	//fd->qsize = 1;
	//fd->decoded = calloc(fd->qsize, sizeof(cram_container *));
	//t_pool_dispatch(fd->pool, cram_decoder_thread, fd);
	break;

    case CRAM_OPT_BINNING:
	fd->binning = va_arg(args, int);
	break;

    case CRAM_OPT_REQUIRED_FIELDS:
	fd->required_fields = va_arg(args, int);
	break;

    case CRAM_OPT_PRESERVE_AUX_ORDER:
	fd->preserve_aux_order = va_arg(args, int);
	break;

    case CRAM_OPT_PRESERVE_AUX_SIZE:
	fd->preserve_aux_size = va_arg(args, int);
	break;

    default:
	fprintf(stderr, "Unknown CRAM option code %d\n", opt);
	return -1;
    }

    return 0;
}
<|MERGE_RESOLUTION|>--- conflicted
+++ resolved
@@ -1529,21 +1529,9 @@
 	    return NULL;
 	}
 
-<<<<<<< HEAD
 	// Check later, if and only if we do decompression of this block
-	b->crc32_checked = 0;
+	b->crc32_checked = fd->ignore_md5;
 	b->crc_part = crc;
-=======
-	if (!fd->ignore_md5) {
-	    crc = crc32(crc, b->data ? b->data : (uc *)"", b->alloc);
-	    if (crc != b->crc32) {
-		fprintf(stderr, "Block CRC32 failure\n");
-		free(b->data);
-		free(b);
-		return NULL;
-	    }
-	}
->>>>>>> e96cc31c
     }
 
     b->orig_method = b->method;
@@ -1587,19 +1575,12 @@
 	cp += itf8_put(cp, b->uncomp_size);
 	crc = iolib_crc32(0L, dat, cp-dat);
 
-<<<<<<< HEAD
-	if (b->method == RAW) {
-	    b->crc32 = iolib_crc32(crc, b->data ? b->data : (uc*)"", b->uncomp_size);
-	} else {
-	    b->crc32 = iolib_crc32(crc, b->data ? b->data : (uc*)"", b->comp_size);
-=======
 	if (!b->crc32) {
 	    if (b->method == RAW) {
-		b->crc32 = crc32(crc, b->data ? b->data : (uc*)"", b->uncomp_size);
+		b->crc32 = iolib_crc32(crc, b->data ? b->data : (uc*)"", b->uncomp_size);
 	    } else {
-		b->crc32 = crc32(crc, b->data ? b->data : (uc*)"", b->comp_size);
+		b->crc32 = iolib_crc32(crc, b->data ? b->data : (uc*)"", b->comp_size);
 	    }
->>>>>>> e96cc31c
 	}
 
 	if (-1 == int32_encode(fd, b->crc32))
